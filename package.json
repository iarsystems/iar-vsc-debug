--- conflicted
+++ resolved
@@ -236,15 +236,16 @@
 					"when": "inDebugMode && debugType == cspy"
 				},
 				{
-<<<<<<< HEAD
 					"id": "iar-trace",
 					"contextualTitle": "Trace",
 					"name": "Trace",
-=======
+					"type": "webview",
+					"when": "inDebugMode && debugType == cspy"
+				},
+				{
 					"id": "iar-quick-watch",
 					"contextualTitle": "Quick watch",
 					"name": "Quick Watch",
->>>>>>> ccec63ca
 					"type": "webview",
 					"when": "inDebugMode && debugType == cspy"
 				}
