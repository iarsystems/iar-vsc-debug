--- conflicted
+++ resolved
@@ -66,15 +66,11 @@
 	},
 	"main": "./out/extension",
 	"activationEvents": [
-<<<<<<< HEAD
 		"onDebugResolve:cspy",
-		"onDebugDynamicConfigurations:cspy"
-=======
-		"onDebug",
+		"onDebugDynamicConfigurations:cspy",
 		"onCommand:iar.useAutoBreakpoints",
 		"onCommand:iar.useHardwareBreakpoints",
 		"onCommand:iar.useSoftwareBreakpoints"
->>>>>>> 59317fc7
 	],
 	"contributes": {
 		"languages": [
@@ -228,14 +224,6 @@
 								"description": "Automatically stop after launch.",
 								"default": true
 							},
-<<<<<<< HEAD
-=======
-							"trace": {
-								"type": "boolean",
-								"description": "Enable logging of the Debug Adapter Protocol.",
-								"default": true
-							},
->>>>>>> 59317fc7
 							"workbenchPath": {
 								"type": "string",
 								"description": "Path to the Embedded Workbench installation to use (e.g. \"C:\\\\Program Files (x86)\\\\IAR Systems\\\\Embedded Workbench 8.3\").",
