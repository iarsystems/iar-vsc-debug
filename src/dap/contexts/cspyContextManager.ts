/* This Source Code Form is subject to the terms of the Mozilla Public
 * License, v. 2.0. If a copy of the MPL was not distributed with this
 * file, You can obtain one at https://mozilla.org/MPL/2.0/. */


import { ContextRef, ContextType, ExprFormat } from "iar-vsc-common/thrift/bindings/shared_types";
import * as ContextManager from "iar-vsc-common/thrift/bindings/ContextManager";
import * as Debugger from "iar-vsc-common/thrift/bindings/Debugger";
import { StackFrame, Source, Scope, Handles, Variable, logger } from "@vscode/debugadapter";
import { basename } from "path";
import { CONTEXT_MANAGER_SERVICE, DEBUGGER_SERVICE, ExprValue } from "iar-vsc-common/thrift/bindings/cspy_types";
import { Disposable } from "../disposable";
import { ThriftServiceManager } from "../thrift/thriftServiceManager";
import { ThriftClient } from "iar-vsc-common/thrift/thriftClient";
import { WindowNames } from "../listWindowConstants";
import { ListWindowVariablesProvider, VariablesProvider } from "./variablesProvider";
import { VariablesUtils } from "./variablesUtils";
import { DebugProtocol } from "@vscode/debugprotocol";
import { RegistersVariablesProvider } from "./registersVariablesProvider";
import { RegisterInformationGenerator } from "../registerInformationGenerator";
import { CSpyCoresService } from "./cspyCoresService";
import { logger } from "@vscode/debugadapter/lib/logger";

/**
 * Describes a scope, i.e. a C-SPY context used to access the scope,
 * and a provider giving the variables in that scope.
 */
class ScopeReference {
    constructor(
        readonly provider: VariablesProvider | undefined,
        readonly context: ContextRef,
    ) { }
}

/**
 * Describes an expandable variable
 */
class VariableReference {
    constructor(
        readonly provider: VariablesProvider,
        readonly context: ContextRef,
        readonly variableReference: number,
    ) { }
}

/**
 * Describes an expandable eval expression result (e.g a watch entry)
 */
class EvalExpressionReference {
    constructor(
        readonly rootExpression: string,
        readonly subExpressions: number,
        readonly subExprIndex: number[],
        readonly parentExpressions: Array<{ exprName: string, val: ExprValue }>,
        readonly context: ContextRef,
    ) { }
}


/**
 * Takes care of managing stack contexts, and allows to perform operations
 * on/in a context (e.g. fetching or setting variables, evaluating expressions)
 */
export class CSpyContextManager implements Disposable {

    /**
     * Creates a new context manager using services from the given service manager.
     */
    static async instantiate(serviceMgr: ThriftServiceManager, regInfoGen: RegisterInformationGenerator): Promise<CSpyContextManager> {
        const onProviderUnavailable = (reason: unknown) => {
<<<<<<< HEAD
            logger.error("Failed to initialize variable provider: " + reason);
=======
            logger.error("Failed to initialize variables provider: " + reason);
>>>>>>> a0ff6cbc
            return undefined;
        };
        return new CSpyContextManager(
            await serviceMgr.findService(CONTEXT_MANAGER_SERVICE, ContextManager.Client),
            await serviceMgr.findService(DEBUGGER_SERVICE, Debugger.Client),
            await ListWindowVariablesProvider.instantiate(serviceMgr, WindowNames.LOCALS, 0, 1, 3, 2).catch(onProviderUnavailable),
            await ListWindowVariablesProvider.instantiate(serviceMgr, WindowNames.STATICS, 0, 1, 3, 2).catch(onProviderUnavailable),
            // Registers need a special implementation to handle all the register groups
            await RegistersVariablesProvider.instantiate(serviceMgr, regInfoGen).catch(onProviderUnavailable),
        );
    }

    // Reference ids to all DAP scopes we've created, and to all expandable variables/expressions
    // We send these to the client when creating scopes or expandable vars, and the client
    // can then use them to e.g. request all variables for a scope or request that we expand
    // and expandable variable.
    private readonly scopeAndVariableHandles = new Handles<ScopeReference | VariableReference | EvalExpressionReference>();
    // Provides unique references to stack contexts (valid until the core starts again)
    private readonly stackFrameHandles = new Handles<ContextRef>();

    private constructor(private readonly contextManager: ThriftClient<ContextManager.Client>,
                        private readonly dbgr: ThriftClient<Debugger.Client>,
                        private readonly localsProvider: ListWindowVariablesProvider | undefined,
                        private readonly staticsProvider: ListWindowVariablesProvider | undefined,
                        private readonly registersProvider: RegistersVariablesProvider | undefined) {
    }

    /**
     * Fetches all available stack frames for the given core.
     */
    async fetchStackFrames(core: number): Promise<StackFrame[]> {
        const context = new ContextRef({ core: core, level: 0, task: 0, type: ContextType.Target });
        const contextInfos = await this.contextManager.service.getStack(context, 0, -1);

        // this assumes the contexts we get from getStack are sorted by frame level and in ascending order
        return contextInfos.map(contextInfo => {
            let frame: StackFrame;
            const id = this.stackFrameHandles.create(contextInfo.context);
            if (contextInfo.sourceRanges[0] !== undefined) {
                const filename = contextInfo.sourceRanges[0].filename;
                frame = new StackFrame(
                    id, contextInfo.functionName, new Source(basename(filename), filename), contextInfo.sourceRanges[0].first.line, contextInfo.sourceRanges[0].first.col
                );
            } else {
                frame = new StackFrame(
                    id, contextInfo.functionName
                );
            }
            // This string may later be passed with a disassemble request for this frame.
            frame.instructionPointerReference = "0x" + contextInfo.execLocation.address.toOctetString();
            return frame;
        });
    }

    /**
     * Fetches the scopes available for a stack frame.
     * For now, these are the same three for all frames (local, static and registers).
     * Each scope is given a reference number (or 'handle'), that is used to specify the scope when
     * e.g. fetching variables.
     */
    fetchScopes(frameId: number): Scope[] {
        const context = this.stackFrameHandles.get(frameId);
        if (!context) {
            throw new Error(`No such frame (id ${frameId})`);
        }

        const scopes = new Array<Scope>();
        scopes.push(new Scope("Local", this.scopeAndVariableHandles.create(new ScopeReference(this.localsProvider, context)), false));
        scopes.push(new Scope("Static", this.scopeAndVariableHandles.create(new ScopeReference(this.staticsProvider, context)), false));
        scopes.push(new Scope("CPU Registers", this.scopeAndVariableHandles.create(new ScopeReference(this.registersProvider, context)), false));

        return scopes;
    }

    /**
     * Fetches all variables from a handle. The handle may either refer to a scope (so we return all variables in that scope),
     * or to an expandable variable (so we return all sub-variables for that variable).
     */
    fetchVariables(handle: number): Promise<Variable[]> {
        const reference = this.scopeAndVariableHandles.get(handle);
        if (!reference) {
            throw new Error("Invalid scope handle");
        }
        return this.withContext(reference.context, async() => {

            if (reference instanceof ScopeReference) {
                const varProvider = reference.provider;
                if (!varProvider) {
                    throw new Error("Backend is not available for this scope.");
                }
                const vars = await varProvider.getVariables();
                return vars.map(v => this.replaceVariableReference(varProvider, v, reference.context));

            } else if (reference instanceof VariableReference) {
                const subVars = await reference.provider.getSubvariables(reference.variableReference);
                return subVars.map(v => this.replaceVariableReference(reference.provider, v, reference.context));
            } else {
                // Fetch subexpression labels and eval each subexpression to get a new eval expression
                const subExprNames = await this.dbgr.service.getSubExpressionLabels(reference.context, reference.rootExpression, reference.subExprIndex, 0, reference.subExpressions, false);
                return Promise.all(subExprNames.map(async(exprName, i) => {
                    // Get the i-th subexpression of the expression this reference points to
                    const subExprIndices = reference.subExprIndex.concat([i]);
                    const expr = await this.dbgr.service.evalExpression(reference.context, reference.rootExpression, subExprIndices, ExprFormat.kDefault, true);
                    // subexpressions should be expandable themselves if they have subexpressions
                    let variablesReference = 0;
                    if (expr.subExprCount > 0) {
                        variablesReference = this.scopeAndVariableHandles.create({
                            context: reference.context,
                            rootExpression: reference.rootExpression,
                            subExpressions: expr.subExprCount,
                            subExprIndex: subExprIndices,
                            parentExpressions: reference.parentExpressions.concat([{exprName: exprName, val: expr}]),
                        });
                    }
                    return VariablesUtils.createVariableFromExpression(exprName, expr, variablesReference, reference.parentExpressions);
                }));
            }
            throw new Error("Unknown handle type.");
        });
    }

    /**
     * Sets a variable in the specified scope to the specified value.
     * Returns the updated value, and the memory address of the changed variable (if any)
     */
    setVariable(scopeReference: number, variable: string, value: string): Promise<{newValue: string, changedAddress?: string}> {
        const reference = this.scopeAndVariableHandles.get(scopeReference);
        if (!reference) {
            throw new Error("Invalid scope handle");
        }
        return this.withContext(reference.context, async() => {
            if (reference instanceof ScopeReference) {
                if (!reference.provider) {
                    throw new Error("Backend is not available for this scope.");
                }
                return reference.provider.setVariable(variable, undefined, value);
            } else if (reference instanceof VariableReference) {
                return reference.provider.setVariable(variable, reference.variableReference, value);
            } else {
                const subExprNames = await this.dbgr.service.getSubExpressionLabels(reference.context, reference.rootExpression, reference.subExprIndex, 0, reference.subExpressions - 1, false);
                for (let i = 0; i < reference.subExpressions; i++) {
                    if (variable === subExprNames[i]) {
                        const expr = await this.dbgr.service.evalExpression(reference.context, value, [], ExprFormat.kDefault, true);
                        this.dbgr.service.assignExpression(reference.context, reference.rootExpression, reference.subExprIndex.concat([i]), expr);
                        return { newValue: value, changedAddress: expr.hasLocation ? "0x" + expr.location.address.toOctetString() : undefined };
                    }
                }
                throw new Error("No such variable found");
            }
        });
    }

    /**
     * Evaluates some expression at the specified stack frame.
     */
    evalExpression(frameId: number | undefined, expression: string): Promise<DebugProtocol.Variable> {
        const context = frameId === undefined ? new ContextRef({ core: 0, level: 0, task: 0, type: ContextType.CurrentInspection }) : this.stackFrameHandles.get(frameId);
        if (!context) {
            throw new Error(`No such frame (id ${frameId})`);
        }
        return this.withContext(context, async() => {
            const result = await this.dbgr.service.evalExpression(context, expression, [], ExprFormat.kDefault, true);
            let variablesReference = 0;
            if (result.subExprCount > 0) {
                variablesReference = this.scopeAndVariableHandles.create({
                    context: context,
                    rootExpression: expression,
                    subExpressions: result.subExprCount,
                    subExprIndex: [],
                    parentExpressions: [{exprName: expression, val: result}],
                });
            }
            return VariablesUtils.createVariableFromExpression(expression, result, variablesReference, []);
        });
    }

    async dispose() {
        await this.localsProvider?.dispose();
        await this.staticsProvider?.dispose();
        await this.registersProvider?.dispose();
        this.contextManager.close();
        this.dbgr.close();
    }

    private withContext<T>(context: ContextRef, task: () => Promise<T>): Promise<T> {
        return CSpyCoresService.instance.performOnCore(context.core, async() => {
            // Tell the variable windows to wait for an update before providing any variables
            this.localsProvider?.notifyUpdateImminent();
            this.staticsProvider?.notifyUpdateImminent();
            this.registersProvider?.notifyUpdateImminent();

            context.type = ContextType.CurrentInspection;
            await this.contextManager.service.setInspectionContext(context);
            return task();
        });
    }

    // Transforms the variableReference value provided by a VariablesProvider
    // into one that we can send to the DAP client, and that won't conflict with other
    // references created by this class (e.g. for scopes). The new reference points to a
    // {@link VariableReference} that lets us later access the original value.
    private replaceVariableReference(source: VariablesProvider, variable: Variable, context: ContextRef): Variable {
        if (variable.variablesReference > 0) {
            variable.variablesReference = this.scopeAndVariableHandles.create(new VariableReference(source, context, variable.variablesReference));
            return variable;
        }
        return variable;
    }
}<|MERGE_RESOLUTION|>--- conflicted
+++ resolved
@@ -19,7 +19,6 @@
 import { RegistersVariablesProvider } from "./registersVariablesProvider";
 import { RegisterInformationGenerator } from "../registerInformationGenerator";
 import { CSpyCoresService } from "./cspyCoresService";
-import { logger } from "@vscode/debugadapter/lib/logger";
 
 /**
  * Describes a scope, i.e. a C-SPY context used to access the scope,
@@ -68,11 +67,7 @@
      */
     static async instantiate(serviceMgr: ThriftServiceManager, regInfoGen: RegisterInformationGenerator): Promise<CSpyContextManager> {
         const onProviderUnavailable = (reason: unknown) => {
-<<<<<<< HEAD
-            logger.error("Failed to initialize variable provider: " + reason);
-=======
             logger.error("Failed to initialize variables provider: " + reason);
->>>>>>> a0ff6cbc
             return undefined;
         };
         return new CSpyContextManager(
