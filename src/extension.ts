/* This Source Code Form is subject to the terms of the Mozilla Public
 * License, v. 2.0. If a copy of the MPL was not distributed with this
 * file, You can obtain one at https://mozilla.org/MPL/2.0/. */


import * as vscode from "vscode";
import { CSpyDebugSession } from "./dap/cspyDebug";
import { DebugSessionTracker } from "./debugSessionTracker";
import { BreakpointTypesFrontend } from "./breakpointTypesFrontend";
import { DefaultCSpyConfigurationResolver, CSpyConfigurationsProvider, InitialCSpyConfigurationProvider } from "./configproviders/cspyConfigurationProviders";
import { CustomRequest } from "./dap/customRequest";
import { logger } from "iar-vsc-common/logger";
import { DialogService } from "./dialogService";
import { MulticoreLockstepModeFrontend } from "./multicoreLockstepModeFrontend";
<<<<<<< HEAD
import { MockListwindow } from "./listwindows/mockListwindow";
import { TestListwindow } from "./listwindows/testListwindow";
import { ListwindowManager } from "./listwindows/windowManager";
import { ThemeProvider } from "./listwindows/themeProvider";
import { ContextChangedHandler } from "./contextChangedHandler";
=======
import { CustomCommandsFrontend } from "./customCommandsFrontend";
>>>>>>> cc050dc3

let sessionTracker: DebugSessionTracker | undefined;
export let listwindowManager: ListwindowManager | undefined;

// A special listwindow for tests
export let testListwindow: TestListwindow | undefined = undefined;

export function activate(context: vscode.ExtensionContext) {
    logger.init("IAR C-SPY Debug");
    logger.debug("Activating extension");

    // register a configuration provider for 'cspy' debug type
    vscode.debug.registerDebugAdapterDescriptorFactory("cspy", {
        createDebugAdapterDescriptor(_session: vscode.DebugSession, _executable: vscode.DebugAdapterExecutable | undefined): vscode.ProviderResult<vscode.DebugAdapterDescriptor> {
            return new vscode.DebugAdapterInlineImplementation(new CSpyDebugSession());
        }
    });

    context.subscriptions.push(vscode.debug.registerDebugConfigurationProvider("cspy", new InitialCSpyConfigurationProvider(), vscode.DebugConfigurationProviderTriggerKind.Initial));
    context.subscriptions.push(vscode.debug.registerDebugConfigurationProvider("cspy", new CSpyConfigurationsProvider(), vscode.DebugConfigurationProviderTriggerKind.Dynamic));
    context.subscriptions.push(vscode.debug.registerDebugConfigurationProvider("cspy", new DefaultCSpyConfigurationResolver()));

    listwindowManager = new ListwindowManager(context);

    if (context.extensionMode === vscode.ExtensionMode.Development) {
        const mockWindow = new MockListwindow(context.extensionUri);
        context.subscriptions.push(mockWindow);
    } else {
        testListwindow = new TestListwindow(context.extensionUri);
        context.subscriptions.push(testListwindow);
    }

    context.subscriptions.push(new ThemeProvider());

    sessionTracker = new DebugSessionTracker(context);
    MulticoreLockstepModeFrontend.initialize(context, sessionTracker);
    BreakpointTypesFrontend.initialize(context, sessionTracker);
<<<<<<< HEAD
    ContextChangedHandler.initialize();
=======
    CustomCommandsFrontend.initialize(context, sessionTracker);
>>>>>>> cc050dc3

    // Generate and locate an svd for the session, so that the register view is populated
    vscode.debug.onDidChangeActiveDebugSession(async(session) => {
        if (session?.type === "cspy") {

            const ext = vscode.extensions.getExtension("ms-vscode.vscode-embedded-tools");
            if (!ext) {
                return;
            }
            const activation = ext.activate();
            const response: CustomRequest.RegistersResponse = await session.customRequest(CustomRequest.Names.REGISTERS);
            await activation;
            if (response.svdContent) {
                ext.exports.setSvdSource({ source: "inline", content: response.svdContent });
            } else {
                ext.exports.setSvdSource({ source: "fromFile" });
            }
        }
    });
    DialogService.initialize(context);
}

export function deactivate() {
    logger.debug("Deactivating extension");
    DialogService.dispose();
}<|MERGE_RESOLUTION|>--- conflicted
+++ resolved
@@ -12,15 +12,12 @@
 import { logger } from "iar-vsc-common/logger";
 import { DialogService } from "./dialogService";
 import { MulticoreLockstepModeFrontend } from "./multicoreLockstepModeFrontend";
-<<<<<<< HEAD
 import { MockListwindow } from "./listwindows/mockListwindow";
 import { TestListwindow } from "./listwindows/testListwindow";
 import { ListwindowManager } from "./listwindows/windowManager";
 import { ThemeProvider } from "./listwindows/themeProvider";
 import { ContextChangedHandler } from "./contextChangedHandler";
-=======
 import { CustomCommandsFrontend } from "./customCommandsFrontend";
->>>>>>> cc050dc3
 
 let sessionTracker: DebugSessionTracker | undefined;
 export let listwindowManager: ListwindowManager | undefined;
@@ -58,11 +55,8 @@
     sessionTracker = new DebugSessionTracker(context);
     MulticoreLockstepModeFrontend.initialize(context, sessionTracker);
     BreakpointTypesFrontend.initialize(context, sessionTracker);
-<<<<<<< HEAD
     ContextChangedHandler.initialize();
-=======
     CustomCommandsFrontend.initialize(context, sessionTracker);
->>>>>>> cc050dc3
 
     // Generate and locate an svd for the session, so that the register view is populated
     vscode.debug.onDidChangeActiveDebugSession(async(session) => {
