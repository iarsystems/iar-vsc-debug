--- conflicted
+++ resolved
@@ -149,33 +149,19 @@
      * Fetches all variables from a handle. The handle may either refer to a scope (so we return all variables in that scope),
      * or to an expandable variable (so we return all sub-variables for that variable).
      */
-<<<<<<< HEAD
-    fetchVariables(handle: number): Promise<Variable[]> {
+    fetchVariables(handle: number): Promise<DebugProtocol.Variable[]> {
         const reference = this.scopeAndVariableHandles.get(handle);
         if (!reference) {
             throw new Error("Invalid scope handle");
         }
         return this.withContext(reference.context, async() => {
-=======
-    async fetchVariables(handle: number): Promise<DebugProtocol.Variable[]> {
-        const reference = this.scopeAndVariableHandles.get(handle);
-        await this.setInspectionContext(reference.context);
-
-        if (reference instanceof ScopeReference) {
-            const varProvider = reference.provider;
-            if (!varProvider) {
-                // EWARM 8.4 uses the wrong thrift transport for some windows. This is the only reasonable reason why
-                // we would be able to start a session, but not connect to one of the variable windows.
-                throw new Error("Not supported in EWARM v8.40");
-            }
-            const vars = await varProvider.getVariables();
-            return vars.map(v => this.replaceVariableReference(varProvider, v, reference.context));
->>>>>>> ea448265
 
             if (reference instanceof ScopeReference) {
                 const varProvider = reference.provider;
                 if (!varProvider) {
-                    throw new Error("Backend is not available for this scope.");
+                    // EWARM 8.4 uses the wrong thrift transport for some windows. This is the only reasonable reason why
+                    // we would be able to start a session, but not connect to one of the variable windows.
+                    throw new Error("Not supported in EWARM v8.40");
                 }
                 const vars = await varProvider.getVariables();
                 return vars.map(v => this.replaceVariableReference(varProvider, v, reference.context));
