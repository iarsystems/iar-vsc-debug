--- conflicted
+++ resolved
@@ -19,22 +19,15 @@
      * Holds the names of all supported custom requests (i.e. the string values used to perform the requests).
      */
     export enum Names {
-<<<<<<< HEAD
-        GET_REGISTRY_LOCATION     = "getRegistryLocation",
-        REGISTERS                 = "registers",
-        GET_BREAKPOINT_MODES      = "getBreakpointModes",
-        SET_BREAKPOINT_MODE       = "setBreakpointMode",
-        SET_LOCKSTEP_MODE_ENABLED = "setLockstepMode",
-=======
         GET_REGISTRY_LOCATION          = "getRegistryLocation",
         USE_AUTO_BREAKPOINTS           = "useAutoBreakpoints",
         USE_HARDWARE_BREAKPOINTS       = "useHardwareBreakpoints",
         USE_SOFTWARE_BREAKPOINTS       = "useSoftwareBreakpoints",
         REGISTERS                      = "registers",
-        GET_BREAKPOINT_TYPES           = "getBreakpointTypes",
+        GET_BREAKPOINT_MODES           = "getBreakpointModes",
+        SET_BREAKPOINT_MODE            = "setBreakpointMode",
         SET_LOCKSTEP_MODE_ENABLED      = "setLockstepMode",
         CHANGE_VIEW_FORMAT_REQUEST     = "changeViewFormat",
->>>>>>> 8876f186
 
         /// Frontend service requests, used by {@link FrontendHandler}. Even though these are DAP "requests", they are
         /// actually responses to a previous DAP event that created a dialog (see below). The adapter sends an event telling
