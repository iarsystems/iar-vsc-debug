/* This Source Code Form is subject to the terms of the Mozilla Public
 * License, v. 2.0. If a copy of the MPL was not distributed with this
 * file, You can obtain one at https://mozilla.org/MPL/2.0/. */

import { EditInfo, KeyNavOperation, ScrollOperation, ToolbarItemState } from "./thrift/listwindow_types";
import { MenuItem } from "./thrift/listwindow_types";
import { Column, ListSpec, Row, SelRange, SelectionFlags } from "./thrift/listwindow_types";
import { PropertyTreeItem } from "./thrift/shared_types";

/**
 * This file defines the "protocol" used between a listwindow and the view
 * provider running in the extension.
 */

// eslint-disable-next-line @typescript-eslint/ban-types
type Unserializable = Function | bigint | symbol;
/**
 * Recursively strips everything that is not JSON-serializable from T (most
 * notable all functions/methods). This is to let us use thrift types in the
 * protocol while ensuring that we do not use any functions that do not exist
 * on the deserialized objects.
 */
export type Serializable<T> = T extends (infer U)[]
    ? Serializable<U>[]
    : T extends object
        ? { [K in keyof T as T[K] extends Unserializable ? never : K]: Serializable<T[K]> }
        : T;

/**
 * Everything needed to render a listwindow
 */
export type RenderParameters = Serializable<{
    rows: Row[];
    listSpec: ListSpec;
    columnInfo: Column[];
    selection: SelRange[];
    frozen: boolean;
    // The index of the first row
    offset: SerializedBigInt;
    scrollInfo: {
        fractionInWin: number;
        fractionBefore: number;
        fractionAfter: number;
    }
}>;


/**
 * Controls whether to auto-fill the grid to the width of the view, see the
 * "Fit contents to view width" setting.
 */
export type ColumnResizeMode = "fit" | "fixed";

/**
 * Since bigint is not JSON-serializable, we need to send it as a string. The
 * value can be parsed using BigInt(mySerializedBigint.value)
 */
export interface SerializedBigInt { value: string }

/**
 * A message from the extension to the listwindow view
 */
export type ExtensionMessage =
<<<<<<< HEAD
  | { subject: "render", params: RenderParameters, ensureRowVisible?: SerializedBigInt } // Render the given data
  | { subject: "renderToolbar", params: string} // Render the given data
=======
  | { subject: "render", params: RenderParameters, ensureRowVisible?: number } // Render the given data
  | { subject: "renderToolbar", params: Serializable<PropertyTreeItem>} // Render the given data
>>>>>>> ccec63ca
  | { subject: "updateToolbarItem", id: string, state: Serializable<ToolbarItemState>} // Update the state of an item in the toolbar.
  | { subject: "setResizeMode", mode: ColumnResizeMode }
  | { subject: "dumpHTML" } // Send a message back with the current full HTML of the view (useful for testing)
  | { subject: "contextMenuReply", menu: Serializable<MenuItem>[] }
  | { subject: "tooltipReply", text?: string }
  | { subject: "editableStringReply", info: Serializable<EditInfo>, col: number, row: SerializedBigInt };

/**
 * A message from the listwindow view to the extension
 */
export type ViewMessage =
  | { subject: "loaded" } // Sent when the view has been initialized
  | { subject: "rendered" } // Sent when done with a render message, useful for testing
  | { subject: "HTMLDump", html: string } // Response to a dumpHTML message, contains the full HTML of the view
  | { subject: "viewportChanged", rowsInPage: number } // The user has scrolled or resize the view
  | { subject: "columnClicked", col: number }
  | { subject: "cellLeftClicked", col: number, row: SerializedBigInt, flags: SelectionFlags }
  | { subject: "cellDoubleClicked", col: number, row: SerializedBigInt }
  | { subject: "getContextMenu", col: number, row: SerializedBigInt } // The user right-clicked a cell. The extension should reply with "contextMenuReply"
  | { subject: "getTooltip", col: number, row: SerializedBigInt } // The user is hovering a cell. The extension should reply with "tooltipReply"
  | { subject: "rowExpansionToggled", row: SerializedBigInt } // The user pressed an 'expand' or 'collapse' button
  | { subject: "moreLessToggled", row: SerializedBigInt } // The user pressed a 'more' or 'less' siblings button
  | { subject: "checkboxToggled", row: SerializedBigInt }
  // The user wants to edit a cell, reply with "editableStringReply" using the value that should be shown in the text field
  | { subject: "getEditableString", col: number, row: SerializedBigInt }
  | { subject: "cellEdited", col: number, row: SerializedBigInt, newValue: string } // The user has changed the value of a cell
  | { subject: "localDrop", srcCol: number, srcRow: SerializedBigInt, dstCol: number, dstRow: SerializedBigInt } // The user dropped the cell srcCol/srcRow at dstCol/dstRow
  | { subject: "externalDrop", col: number, row: SerializedBigInt, droppedText: string } // The user dropped some text at the given position
  | { subject: "contextItemClicked", command: number } // The user clicked a context menu item
  | { subject: "keyNavigationPressed", operation: KeyNavOperation }
  | { subject: "scrollOperationPressed", operation: ScrollOperation }
  | { subject: "keyPressed", code: number, repeat: number }
  | { subject: "toolbarRendered", ids: string[] }
  | { subject: "toolbarItemInteraction", id: string, properties: Serializable<PropertyTreeItem> } // The user has interacted with a toolbar item.
  | { subject: "getToolbarToolTip", id: string }; // The user is hovering a toolbar item.


/**
 * Helper for selecting a specific variant of {@link ViewMessage}, e.g.
 * ViewMessageVariant<"columnClicked"> === { subject: "columnClicked", col: number }
 *
 * Uses distributive conditional types to "iterate" over the variants, and a
 * helper with a regular conditional type to choose the right variant:
 * https://www.typescriptlang.org/docs/handbook/2/conditional-types.html#distributive-conditional-types
 */
export type ViewMessageVariant<
    Subject extends ViewMessage["subject"],
    Message extends ViewMessage = ViewMessage,
> = Message extends unknown ? PickVariant<Message, Subject> : never;

type PickVariant<
    T extends ViewMessage,
    Subject extends ViewMessage["subject"],
> = T["subject"] extends Subject ? T : never;<|MERGE_RESOLUTION|>--- conflicted
+++ resolved
@@ -61,13 +61,8 @@
  * A message from the extension to the listwindow view
  */
 export type ExtensionMessage =
-<<<<<<< HEAD
   | { subject: "render", params: RenderParameters, ensureRowVisible?: SerializedBigInt } // Render the given data
-  | { subject: "renderToolbar", params: string} // Render the given data
-=======
-  | { subject: "render", params: RenderParameters, ensureRowVisible?: number } // Render the given data
   | { subject: "renderToolbar", params: Serializable<PropertyTreeItem>} // Render the given data
->>>>>>> ccec63ca
   | { subject: "updateToolbarItem", id: string, state: Serializable<ToolbarItemState>} // Update the state of an item in the toolbar.
   | { subject: "setResizeMode", mode: ColumnResizeMode }
   | { subject: "dumpHTML" } // Send a message back with the current full HTML of the view (useful for testing)
