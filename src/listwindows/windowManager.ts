--- conflicted
+++ resolved
@@ -27,16 +27,11 @@
 export class ListwindowManager {
     // Each entry is a supported listwindow, consisting of a vscode view id and
     // a cspyserver service name
-<<<<<<< HEAD
     private static readonly VIEW_DEFINITIONS: ViewDefinition[] = [
         { viewId: "iar-autos", serviceName: "WIN_AUTO" },
         { viewId: "iar-trace", serviceName: "WIN_SLIDING_TRACE_WINDOW" },
-=======
-    private static readonly VIEW_DEFINITIONS: Array<[ViewId, string]> = [
-        ["iar-autos", "WIN_AUTO"],
-        ["iar-quick-watch", "WIN_QUICK_WATCH"],
-        ["iar-reg-2", "WIN_REGISTER_2"]
->>>>>>> ccec63ca
+        { viewId: "iar-quick-watch", serviceName: "WIN_QUICK_WATCH" },
+        { viewId: "iar-reg-2", serviceName: "WIN_REGISTER_2" },
     ];
 
     private readonly windows: ListWindowBackendHandler[];
