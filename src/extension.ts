--- conflicted
+++ resolved
@@ -5,14 +5,9 @@
 import { DisassemblyView } from "./disassemblyView";
 import { DisassembledBlock } from "./dap/cspyContextManager";
 import { CSpyDebugSession } from "./dap/cspyDebug";
-<<<<<<< HEAD
 import { CSpyConfigurationProvider } from "./dap/configresolution/cspyConfigurationProvider";
-=======
-import { BreakpointType } from "./dap/breakpoints/cspyBreakpointManager";
-import { SettingsConstants } from "./settingsConstants";
 import { DebugSessionTracker } from "./debugSessionTracker";
 import { BreakpointCommands } from "./breakpointCommands";
->>>>>>> 59317fc7
 
 /** Set to <tt>true</tt> to enable the Disassembly view */
 const ENABLE_DISASSEMBLY_VIEW = false;
@@ -86,47 +81,4 @@
 
 export function deactivate() {
     // nothing to do
-<<<<<<< HEAD
-=======
-}
-
-class CSpyConfigurationProvider implements vscode.DebugConfigurationProvider {
-
-    /**
-	 * Massage a debug configuration just before a debug session is being launched,
-	 * e.g. add all missing attributes to the debug configuration.
-     * TODO: this needs some work
-	 */
-    resolveDebugConfiguration(_folder: WorkspaceFolder | undefined, config: DebugConfiguration, _token?: CancellationToken): ProviderResult<DebugConfiguration> {
-        // if launch.json is missing or empty
-        if (!config.type && !config.request && !config.name) {
-            const editor = vscode.window.activeTextEditor;
-            if (editor && editor.document.languageId === "c") {
-                config.type = "cspy";
-                config.name = "Launch";
-                config.request = "launch";
-                config["program"] = "${file}";
-                config["stopOnEntry"] = true;
-            }
-        }
-
-        if (!config["program"]) {
-            return vscode.window.showInformationMessage("Cannot find a program to debug").then(_ => {
-                return undefined;	// abort launch
-            });
-        }
-
-        // Pass along the user's selection of breakpoint type to the adapter
-        // Allow overriding the user setting from launch.json, even if we don't advertise that possibility anywhere
-        if (!config["breakpointType"]) {
-            const bpType = vscode.workspace.getConfiguration(SettingsConstants.MAIN_SECTION).get(SettingsConstants.BREAKPOINT_TYPE);
-            const actualType = bpType === SettingsConstants.BreakpointTypeValues.HARDWARE ? BreakpointType.HARDWARE :
-                bpType === SettingsConstants.BreakpointTypeValues.SOFTWARE ? BreakpointType.SOFTWARE : BreakpointType.AUTO;
-            config["breakpointType"] = actualType;
-        }
-
-
-        return config;
-    }
->>>>>>> 59317fc7
 }