--- conflicted
+++ resolved
@@ -14,11 +14,8 @@
 import { MulticoreLockstepModeFrontend } from "./multicoreLockstepModeFrontend";
 import { MockListwindow } from "./listwindows/mockListwindow";
 import { TestListwindow } from "./listwindows/testListwindow";
-<<<<<<< HEAD
 import { ListwindowManager } from "./listwindows/windowManager";
-=======
 import { ThemeProvider } from "./listwindows/themeProvider";
->>>>>>> 6892a9a0
 
 let sessionTracker: DebugSessionTracker | undefined;
 // A special listwindow for tests
@@ -46,11 +43,8 @@
         context.subscriptions.push(testListwindow);
         vscode.commands.executeCommand("setContext", "iar-debug.showTestView", true);
     }
-<<<<<<< HEAD
     new ListwindowManager(context);
-=======
     context.subscriptions.push(new ThemeProvider());
->>>>>>> 6892a9a0
 
     sessionTracker = new DebugSessionTracker(context);
     MulticoreLockstepModeFrontend.initialize(context, sessionTracker);
