--- conflicted
+++ resolved
@@ -7,12 +7,7 @@
 import { CustomEvent, CustomRequest } from "../dap/customRequest";
 import { ThriftServiceRegistry } from "iar-vsc-common/thrift/thriftServiceRegistry";
 import { ServiceLocation } from "iar-vsc-common/thrift/bindings/ServiceRegistry_types";
-<<<<<<< HEAD
-import { ListWindowBackendHandler} from "./listwindowBackend";
-
-=======
 import { ListWindowBackendHandler } from "./listwindowBackend";
->>>>>>> 06e153ad
 
 type ViewId = string;
 
@@ -34,11 +29,8 @@
     private readonly sessions: Map<string, ThriftServiceRegistry> = new Map();
     private activeSession: string | undefined = undefined;
 
-<<<<<<< HEAD
-=======
     // Connect all registered windows to the corresponding services using
     // the given registry.
->>>>>>> 06e153ad
     async connect(sessionId: string, registry: ThriftServiceRegistry) {
         if (!this.sessions.has(sessionId)) {
             this.sessions.set(sessionId, registry);
@@ -60,8 +52,6 @@
         }
         return false;
     }
-<<<<<<< HEAD
-=======
 
     // From a given vscode debug session, connect a listwindows to
     // the registry assigned to the session. If the given session is
@@ -92,7 +82,6 @@
             await this.connect(session.id, registry);
         }
     }
->>>>>>> 06e153ad
 
     constructor(context: vscode.ExtensionContext) {
         this.windows = ListwindowManager.VIEW_DEFINITIONS.map(
@@ -140,36 +129,8 @@
 
         context.subscriptions.push(
             vscode.debug.onDidChangeActiveDebugSession(async session => {
-<<<<<<< HEAD
-                if (session === undefined || session.type !== "cspy") {
-                    return;
-                }
-
-                if (this.isActiveSession(session.id)) {
-                    // This is already the active session.
-                    return;
-                }
-
-                let registry: ThriftServiceRegistry | null = null;
-                if (!this.sessions.has(session.id)) {
-                    const location: CustomRequest.RegistryLocationResponse =
-                        await session.customRequest(
-                            CustomRequest.Names.GET_REGISTRY_LOCATION,
-                        );
-                    registry = new ThriftServiceRegistry(
-                        new ServiceLocation(location),
-                    );
-                } else {
-                    // eslint-disable-next-line @typescript-eslint/no-non-null-assertion
-                    registry = this.sessions.get(session.id)!;
-                }
-
-                if (registry) {
-                    this.connect(session.id, registry);
-=======
                 if (session !== undefined) {
                     await this.connectToSession(session);
->>>>>>> 06e153ad
                 }
             }),
         );
