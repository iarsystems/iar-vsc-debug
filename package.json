{
	"name": "iar-debug",
	"displayName": "IAR C-SPY Debug",
	"version": "1.30.4",
	"publisher": "iarsystems",
	"icon": "images/logo.png",
	"galleryBanner": {
		"color": "#242424",
		"theme": "dark"
	},
	"description": "Debug embedded applications using the IAR C-SPY debugger.",
	"repository": {
		"type": "git",
		"url": "https://github.com/IARSystems/iar-vsc-debug"
	},
	"license": "MPL-2.0",
	"homepage": "https://www.iar.com/",
	"qna": "https://www.iar.com/support/",
	"keywords": [
		"IAR",
		"C-SPY",
		"debuggers",
		"ARM",
		"Embedded",
		"IoT",
		"c",
		"c++",
		"cpp",
		"i-jet",
		"j-link",
		"jlink",
		"multi-root ready"
	],
	"engines": {
		"vscode": "^1.64.0",
		"node": "^14.4.0"
	},
	"categories": [
		"Debuggers"
	],
	"extensionDependencies": [
		"ms-vscode.vscode-embedded-tools"
	],
	"private": true,
	"dependencies": {
		"@emotion/css": "^11.11.2",
		"@floating-ui/dom": "^1.6.7",
		"@vscode/codicons": "^0.0.36",
		"@vscode/debugadapter": "^1.57.0",
		"@vscode/debugprotocol": "^1.57.0",
		"@vscode/webview-ui-toolkit": "^1.4.0",
		"async-mutex": "^0.3.2",
		"await-notify": "1.0.1",
		"color": "^4.2.3",
		"iar-vsc-common": "git@github.com:IARSystems/iar-vsc-common.git#e7bbf1bb",
		"thrift": "^0.12.0",
		"xmlbuilder2": "^3.0.2",
		"fast-xml-parser": "4.4.1"
	},
	"devDependencies": {
		"@testing-library/dom": "^10.3.2",
		"@testing-library/user-event": "^14.5.2",
		"@types/color": "^3.0.6",
		"@types/jsdom": "^16.2.14",
		"@types/mocha": "^9.1.0",
		"@types/node": "^15.6.0",
		"@types/node-int64": "^0.4.29",
		"@types/thrift": "^0.10.9",
		"@types/vscode": "1.64.0",
		"@types/vscode-webview": "^1.57.5",
		"@typescript-eslint/eslint-plugin": "^5.2.0",
		"@typescript-eslint/parser": "^5.2.0",
		"@typescript/lib-dom": "npm:@types/web@^0.0.69",
		"@vscode/debugadapter-testsupport": "^1.57.0",
		"copy-webpack-plugin": "^12.0.2",
		"eslint": "^8.56.0",
		"eslint-plugin-deprecation": "^1.3.2",
		"husky": "^7.0.4",
		"jsdom": "^19.0.0",
<<<<<<< HEAD
		"lint-staged": "^15.2.9",
=======
		"lint-staged": "^15.2.5",
>>>>>>> 9685a030
		"markdownlint-cli": "^0.35.0",
		"mocha": "^9.1.0",
		"prettier": "^3.3.2",
		"prettier-eslint": "^16.3.0",
		"ts-loader": "^9.2.6",
		"typescript": "^4.3.0",
		"webpack": "^5.68.0",
		"webpack-cli": "^4.9.2"
	},
	"lint-staged": {
		"*.md": "markdownlint",
		"!(*d).ts": "eslint --max-warnings 0"
	},
	"scripts": {
		"lint": "eslint . --ext .ts && markdownlint **/*.md --ignore node_modules",
		"vscode:prepublish": "npm run package",
		"webpack": "webpack --mode development --config-name extension --config-name webviews",
		"webpack-watch": "webpack --mode development --watch --config-name extension --config-name webviews",
		"package": "webpack --mode production --devtool hidden-source-map --config-name extension --config-name webviews",
<<<<<<< HEAD
		"test-compile": "tsc -p ./src && tsc -p ./webviews/test && npm run webpack",
		"webview-tests-compile": "cp ./webviews/listwindow/thrift ./out/webviews/listwindow/thrift -r && npm run test-compile",
		"webview-tests": "npm run test-compile && node node_modules/mocha/bin/mocha --ui tdd out/webviews/**/*.test.js",
		"webview-tests-junit": "npm run test-compile && node node_modules/mocha/bin/mocha --ui tdd out/webviews/**/*.test.js --reporter mocha-junit-reporter -reporter-options mochaFile=./test-results-webviews.xml --reporter-options rootSuiteTitle=Webviews --reporter-options useFullSuiteTitle=true --report-options jenkinsMode=true",
=======
		"test-compile": "npm run webpack && tsc -p ./src",
		"webview-tests-junit": "",
>>>>>>> 9685a030
		"prepare": "husky install"
	},
	"main": "./out/src/extension.js",
	"activationEvents": [
		"onDebugResolve:cspy",
		"onDebugDynamicConfigurations:cspy",
		"onDebugInitialConfigurations"
	],
	"contributes": {
		"configuration": {
			"title": "IAR C-SPY Debug",
			"properties": {
				"iar-debug.fitContentToViewWidth": {
					"default": true,
					"description": "Automatically resize the contents of IAR debug views to fit the width of the view. When disabled, the width of the content stays the same when the view is resized, and a scrollbar appears if the content is wider than the view.",
					"type": "boolean"
				},
				"iar-debug.breakpointType": {
					"default": "Auto",
					"description": "Whether to set hardware- or software breakpoints. This only affects drivers that support it. Changing this setting will not affect already installed breakpoints in active sessions.",
					"type": "string",
					"enum": [
						"Auto",
						"Hardware",
						"Software"
					],
					"enumDescriptions": [
						"Use the driver's default breakpoint type.",
						"Use hardware breakpoints.",
						"Use software breakpoints."
					]
				},
				"iar-debug.enableMulticoreLockstepMode": {
					"default": true,
					"description": "When enabled, continue/step/pause actions in a multicore session affect all cores, instead of just the focused one.",
					"type": "boolean"
				}
			}
		},
		"menus": {
			"debug/toolBar": [
				{
					"command": "iar.enableMulticoreLockstepMode",
					"when": "debugType == cspy && iar-debug.sessionIsMulticore"
				},
				{
					"command": "iar.disableMulticoreLockstepMode",
					"when": "debugType == cspy && iar-debug.sessionIsMulticore"
				}
			]
		},
		"commands": [
			{
				"command": "iar.useAutoBreakpoints",
				"category": "IAR Debug",
				"title": "Set Breakpoint Type: Auto"
			},
			{
				"command": "iar.useHardwareBreakpoints",
				"category": "IAR Debug",
				"title": "Set Breakpoint Type: Hardware"
			},
			{
				"command": "iar.useSoftwareBreakpoints",
				"category": "IAR Debug",
				"title": "Set Breakpoint Type: Software"
			},
			{
				"command": "iar.useAutoBreakpointsActive",
				"category": "IAR Debug",
				"title": "Set Breakpoint Type: Auto (Current Session Only)",
				"enablement": "debugType == cspy && !iar-debug.noAutoBreakpoints"
			},
			{
				"command": "iar.useHardwareBreakpointsActive",
				"category": "IAR Debug",
				"title": "Set Breakpoint Type: Hardware (Current Session Only)",
				"enablement": "debugType == cspy && !iar-debug.noHardwareBreakpoints"
			},
			{
				"command": "iar.useSoftwareBreakpointsActive",
				"category": "IAR Debug",
				"title": "Set Breakpoint Type: Software (Current Session Only)",
				"enablement": "debugType == cspy && !iar-debug.noSoftwareBreakpoints"
			},
			{
				"command": "iar.enableMulticoreLockstepMode",
				"category": "IAR Debug",
				"title": "Set Continue/Step/Pause affects all cores",
				"enablement": "debugType == cspy && iar-debug.sessionIsMulticore && !iar-debug.lockstepEnabled",
				"icon": {
					"dark": "images/icons/DgCoresLockstepOn_dark.svg",
					"light": "images/icons/DgCoresLockstepOn_light.svg"
				}
			},
			{
				"command": "iar.disableMulticoreLockstepMode",
				"category": "IAR Debug",
				"title": "Set Continue/Step/Pause affects current core only",
				"enablement": "debugType == cspy && iar-debug.sessionIsMulticore && iar-debug.lockstepEnabled",
				"icon": {
					"dark": "images/icons/DgCoresLockstepOff_dark.svg",
					"light": "images/icons/DgCoresLockstepOff_light.svg"
				}
			}
		],
		"viewsContainers": {
			"panel": [
				{
					"icon": "debug",
					"id": "iar-debug",
					"title": "iar Debug"
				}
			]
		},
		"views": {
			"iar-debug": [
				{
					"id": "iar-trace",
					"contextualTitle": "iar",
					"name": "Trace",
					"type": "webview",
					"when": "inDebugMode && debugType == cspy && iar-trace.enabled"
				},
				{
					"id": "iar-code-coverage",
					"contextualTitle": "iar",
					"name": "Code Coverage",
					"type": "webview",
					"when": "inDebugMode && debugType == cspy && iar-code-coverage.enabled"
				},
				{
					"id": "iar-profiling",
					"contextualTitle": "iar",
					"name": "Profiling",
					"type": "webview",
					"when": "inDebugMode && debugType == cspy && iar-profiling.enabled"
				}
			],
			"debug": [
				{
					"id": "iar-theme-detector",
					"name": "Theme Detector",
					"type": "webview",
					"when": "iar-debug.showThemeDetector"
				},
				{
					"id": "iar-test-listwindow",
					"name": "Test Listwindow (for running tests only)",
					"type": "webview",
					"when": "iar-test-listwindow.enabled"
				},
				{
					"id": "iar-mock-listwindow",
					"contextualTitle": "iar",
					"name": "Mock Listwindow (dev only)",
					"type": "webview",
					"when": "iar-mock-listwindow.enabled"
				},
				{
					"id": "iar-autos",
					"contextualTitle": "Autos",
					"name": "Autos",
					"type": "webview",
					"when": "inDebugMode && debugType == cspy && iar-autos.enabled"
				},
				{
					"id": "iar-quick-watch",
					"contextualTitle": "iar",
					"name": "Quick Watch",
					"type": "webview",
					"when": "inDebugMode && debugType == cspy && iar-quick-watch.enabled"
				},
				{
					"id": "iar-live-watch",
					"contextualTitle": "iar",
					"name": "Live Watch",
					"type": "webview",
					"when": "inDebugMode && debugType == cspy && iar-live-watch.enabled"
				},
				{
					"id": "iar-reg-2",
					"contextualTitle": "iar",
					"name": "Registers",
					"type": "webview",
					"when": "inDebugMode && debugType == cspy && iar-reg-2.enabled"
				},
				{
					"id": "iar-symbolic-memory",
					"contextualTitle": "iar",
					"name": "Symbolic Memory",
					"type": "webview",
					"when": "inDebugMode && debugType == cspy && iar-symbolic-memory.enabled"
				},
				{
					"id": "iar-stack-1",
					"contextualTitle": "iar",
					"name": "Stack",
					"type": "webview",
					"when": "inDebugMode && debugType == cspy && iar-stack-1.enabled"
				}

			]
		},
		"breakpoints": [
			{
				"language": "c"
			},
			{
				"language": "cpp"
			}
		],
		"debuggers": [
			{
				"type": "cspy",
				"label": "IAR C-SPY Debug",
				"program": "./out/dap/cspyDebug.js",
				"runtime": "node",
				"languages": [
					"c",
					"cpp"
				],
				"configurationAttributes": {
					"attach": {"required": [
						"target",
						"program",
						"workbenchPath",
						"driver",
						"driverOptions"
					],
					"properties": {
						"target": {
							"type": "string",
							"description": "The target type, e.g 'arm', in lower case.",
							"default": "arm",
							"enum": [
								"arm",
								"riscv",
								"rh850",
								"rl78",
								"avr",
								"rx"
							]
						},
						"program": {
							"type": "string",
							"description": "Absolute path to a .out file to debug.",
							"default": "${workspaceFolder}/Debug/Exe/ewproj.out"
						},
						"trace": {
							"type": "boolean",
							"description": "Log all Debug Adapter Protocol traffic.",
							"default": true
						},
						"workbenchPath": {
							"type": "string",
							"description": "Path to the IAR Embedded Workbench installation to use (e.g. \"C:\\\\Program Files (x86)\\\\IAR Systems\\\\Embedded Workbench 8.3\").",
							"default": "${command:iar-config.toolchain} for an iar-build project or path to EW root."
						},
						"projectPath": {
							"type": "string",
							"description": "Path to a .ewp file, or a folder in which to place debug settings files.",
							"default": "${command:iar-config.project-file} for an iar-build project."
						},
						"projectConfiguration": {
							"type": "string",
							"description": "Name of the project configuration to debug (e.g. Debug). Only applicable to .ewp projects",
							"default": "${command:iar-config.project-configuration} for an iar-build project. Remove this for other project types."
						},
						"driver": {
							"type": "string",
							"description": "The driver to use.",
							"default": "Simulator",
							"enum": [
								"Simulator",
								"64-bit Simulator",
								"I-jet",
								"J-Link/J-Trace",
								"GDB Server",
								"CADI",
								"TI Stellaris",
								"PE micro",
								"ST-LINK",
								"TI XDS",
								"TI MSP-FET",
								"Renesas E2 / E2 Lite for Arm",
								"Renesas E1",
								"Renesas E2",
								"Renesas E20",
								"E1 / E20",
								"E2 Lite / EZ-CUBE2",
								"Renesas E2 Lite / E2 On-board",
								"EZ-CUBE",
								"EZ-CUBE2",
								"IECUBE",
								"TK",
								"Atmel-ICE",
								"AVR ONE!",
								"JTAGICE3",
								"JTAGICE mkII",
								"Dragon",
								"Power Debugger"
							],
							"enumDescriptions": [
								"Arm/AVR/RH850/RISC-V/RL78/RX",
								"Arm",
								"Arm/RISC-V",
								"Arm",
								"Arm/RISC-V",
								"Arm",
								"Arm",
								"Arm",
								"Arm",
								"Arm",
								"Arm",
								"Arm",
								"RH850/RL78",
								"RH850/RL78/RX",
								"RH850/RL78",
								"RX",
								"RX",
								"RL78",
								"RL78",
								"RL78",
								"RL78",
								"RL78",
								"AVR",
								"AVR",
								"AVR",
								"AVR",
								"AVR",
								"AVR"
							]
						},
						"driverOptions": {
							"type": "array",
							"description": "The command line to use when launching the debugger. For reference, see \"Summary of C-SPY command line options\" in the C-SPY Debugging Guide: https://wwwfiles.iar.com/arm/webic/doc/EWARM_DebuggingGuide.ENU.pdf",
							"items": {
								"type": "string"
							},
							"default": [
								"--endian=little",
								"--cpu=<CPU_NAME>",
								"--fpu=None",
								"--semihosting"
							]
						},
						"plugins": {
							"type": "array",
							"description": "The set of plugins to be loaded during the debug session.",
							"items": {
								"type": "string",
								"format": "uri"
							},
							"default": []
						},
						"setupMacros": {
							"type": "array",
							"description": "A list of macros to be loaded with the debug session.",
							"items": {
								"type": "string"
							},
							"default": []
						},
						"sourceFileMap": {
							"type": "object",
							"description": "A set of path mappings to use when resolving nonexistent source files. If the source files have been moved after compiling, this can be used to locate them. Example: `{\"/original/path\": \"/new/path\"}`",
							"default": {
								"<source-path>": "<target-path>"
							}
						},
						"leaveTargetRunning":{
							"type": "boolean",
							"description": "Set to false to halt the target when the debugsession ends",
							"default:": "false"
						},
						"download": {
							"type": "object",
							"description": "Options for downloading to hardware. Can be omitted.",
							"properties": {
								"deviceMacros": {
									"type": "array",
									"description": "A list of device macros to load when running the flash loader.",
									"items": {
										"type": "string"
									}
								}
							}
						}
					}
				},
					"launch": {
						"required": [
							"target",
							"program",
							"workbenchPath",
							"driver",
							"driverOptions"
						],
						"properties": {
							"target": {
								"type": "string",
								"description": "The target type, e.g 'arm', in lower case.",
								"default": "arm",
								"enum": [
									"arm",
									"riscv",
									"rh850",
									"rl78",
									"avr",
									"rx"
								]
							},
							"program": {
								"type": "string",
								"description": "Absolute path to a .out file to debug.",
								"default": "${workspaceFolder}/Debug/Exe/ewproj.out"
							},
							"stopOnEntry": {
								"type": "boolean",
								"description": "!DEPRECATED, use stopOnSymbol instead!\nAutomatically stop after launch.",
								"default": true
							},
							"stopOnSymbol": {
								"type": [
									"string",
									"boolean"
								],
								"description": "A symbol for the debugger to run to when starting the debug session.\nSet to true to stop immediately after launch.\nSet to false to avoid stopping at all.",
								"default": "main"
							},
							"trace": {
								"type": "boolean",
								"description": "Log all Debug Adapter Protocol traffic.",
								"default": true
							},
							"workbenchPath": {
								"type": "string",
								"description": "Path to the IAR Embedded Workbench installation to use (e.g. \"C:\\\\Program Files (x86)\\\\IAR Systems\\\\Embedded Workbench 8.3\").",
								"default": "${command:iar-config.toolchain} for an iar-build project or path to EW root."
							},
							"projectPath": {
								"type": "string",
								"description": "Path to a .ewp file, or a folder in which to place debug settings files.",
								"default": "${command:iar-config.project-file} for an iar-build project."
							},
							"projectConfiguration": {
								"type": "string",
								"description": "Name of the project configuration to debug (e.g. Debug). Only applicable to .ewp projects",
								"default": "${command:iar-config.project-configuration} for an iar-build project. Remove this for other project types."
							},
							"driver": {
								"type": "string",
								"description": "The driver to use.",
								"default": "Simulator",
								"enum": [
									"Simulator",
									"64-bit Simulator",
									"I-jet",
									"J-Link/J-Trace",
									"GDB Server",
									"CADI",
									"TI Stellaris",
									"PE micro",
									"ST-LINK",
									"TI XDS",
									"TI MSP-FET",
									"Renesas E2 / E2 Lite for Arm",
									"Renesas E1",
									"Renesas E2",
									"Renesas E20",
									"E1 / E20",
									"E2 Lite / EZ-CUBE2",
									"Renesas E2 Lite / E2 On-board",
									"EZ-CUBE",
									"EZ-CUBE2",
									"IECUBE",
									"TK",
									"Atmel-ICE",
									"AVR ONE!",
									"JTAGICE3",
									"JTAGICE mkII",
									"Dragon",
									"Power Debugger"
								],
								"enumDescriptions": [
									"Arm/AVR/RH850/RISC-V/RL78/RX",
									"Arm",
									"Arm/RISC-V",
									"Arm",
									"Arm/RISC-V",
									"Arm",
									"Arm",
									"Arm",
									"Arm",
									"Arm",
									"Arm",
									"Arm",
									"RH850/RL78",
									"RH850/RL78/RX",
									"RH850/RL78",
									"RX",
									"RX",
									"RL78",
									"RL78",
									"RL78",
									"RL78",
									"RL78",
									"AVR",
									"AVR",
									"AVR",
									"AVR",
									"AVR",
									"AVR"
								]
							},
							"driverOptions": {
								"type": "array",
								"description": "The command line to use when launching the debugger. For reference, see \"Summary of C-SPY command line options\" in the C-SPY Debugging Guide: https://wwwfiles.iar.com/arm/webic/doc/EWARM_DebuggingGuide.ENU.pdf",
								"items": {
									"type": "string"
								},
								"default": [
									"--endian=little",
									"--cpu=<CPU_NAME>",
									"--fpu=None",
									"--semihosting"
								]
							},
							"download": {
								"type": "object",
								"description": "Options for downloading to hardware. Can be omitted.",
								"properties": {
									"flashLoader": {
										"type": "string",
										"description": "A flash loader specification XML file, with the filename extension '.board'."
									},
									"deviceMacros": {
										"type": "array",
										"description": "A list of device macros to load when running the flash loader.",
										"items": {
											"type": "string"
										}
									}
								}
							},
							"plugins": {
								"type": "array",
								"description": "The set of plugins to be loaded during the debug session.",
								"items": {
									"type": "string",
									"format": "uri"
								},
								"default": []
							},
							"setupMacros": {
								"type": "array",
								"description": "A list of macros to be loaded with the debug session.",
								"items": {
									"type": "string"
								},
								"default": []
							},
							"sourceFileMap": {
								"type": "object",
								"description": "A set of path mappings to use when resolving nonexistent source files. If the source files have been moved after compiling, this can be used to locate them. Example: `{\"/original/path\": \"/new/path\"}`",
								"default": {
									"<source-path>": "<target-path>"
								}
							},
							"leaveTargetRunning":{
								"type": "boolean",
								"description": "Set to false to halt the target when the debugsession ends",
								"default:": "false"
							}
						}
					}
				},
				"initialConfigurations": [],
				"configurationSnippets": [
					{
						"label": "C-SPY: Debug .ewp project",
						"description": "A new configuration for debugging a program with C-SPY that is using the iar-build extension.",
						"body": {
							"type": "cspy",
							"request": "launch",
							"name": "${1:Debug with C-SPY}",
							"target": "arm",
							"program": "^\"\\${workspaceFolder}/\\${command:iar-config.project-configuration}/Exe/${2:ewproj.out}\"",
							"stopOnSymbol": "main",
							"workbenchPath": "^\"\\${command:iar-config.toolchain}\"",
							"projectPath": "^\"\\${command:iar-config.project-file}\"",
							"projectConfiguration": "^\"\\${command:iar-config.project-configuration}\"",
							"driver": "Simulator",
							"driverOptions": [
								"--endian=little",
								"--cpu=${3:Cortex-M4}",
								"--fpu=None",
								"--semihosting"
							],
							"download": {
								"flashLoader": "",
								"deviceMacros": []
							}
						}
					},
					{
						"label": "C-SPY: Generic launch configuration",
						"description": "A new configuration for debugging a program with C-SPY.",
						"body": {
							"type": "cspy",
							"request": "launch",
							"name": "${1:Debug with C-SPY}",
							"target": "arm",
							"program": "^\"\\${workspaceFolder}/Debug/Exe/${2:ewproj.out}\"",
							"stopOnSymbol": "main",
							"workbenchPath": "${3:workbenchPath}",
							"driver": "Simulator",
							"driverOptions": [
								"--endian=little",
								"--cpu=${4:Cortex-M4}",
								"--fpu=None",
								"--semihosting"
							],
							"download": {
								"flashLoader": "",
								"deviceMacros": []
							}
						}
					},
					{
						"label": "C-SPY Arm: I-Jet launch configuration",
						"description": "A new configuration for debugging an .ewp project with an I-Jet probe.",
						"body": {
							"type": "cspy",
							"request": "launch",
							"name": "${1:Debug with C-SPY I-Jet}",
							"target": "arm",
							"program": "${workspaceFolder}/Debug/Exe/${2:ewproj.out}",
							"stopOnSymbol": "main",
							"workbenchPath": "^\"\\${command:iar-config.toolchain}\"",
							"projectPath": "^\"\\${command:iar-config.project-file}\"",
							"projectConfiguration": "^\"\\${command:iar-config.project-configuration}\"",
							"driver": "I-jet",
							"driverOptions": [
								"--endian=little",
								"--cpu=${3:Cortex-M4}",
								"--fpu=${4:VFPv4_SP}",
								"-p",
								"^\"\\${command:iar-config.toolchain}/arm/CONFIG/debugger/${5:ST/STM32F429II.ddf}\"",
								"--device=${6:STM32F429II}",
								"--semihosting",
								"--jet_standard_reset=4,0,0",
								"--reset_style=\"0,-,0,Disabled (no reset)\"",
								"--reset_style=\"1,-,0,Software\"",
								"--reset_style=\"2,-,0,Hardware\"",
								"--reset_style=\"3,-,0,Core\"",
								"--reset_style=\"4,-,1,System\"",
								"--reset_style=\"9,ConnectUnderReset,0,Connect during reset\"",
								"--jet_power_from_probe=leave_on",
								"--drv_interface=SWD",
								"--jet_cpu_clock=180000000",
								"--drv_catch_exceptions=0xff0"
							],
							"download": {
								"flashLoader": "^\"\\${command:iar-config.toolchain}/arm/config/flashloader/${7:ST/FlashSTM32F427xI.board}\"",
								"deviceMacros": [
									"^\"\\${command:iar-config.toolchain}/arm/CONFIG/debugger/${8:ST/STM32F4xx.dmac}\""
								]
							}
						}
					},
					{
						"label": "C-SPY Arm: J-Link launch configuration",
						"description": "A new configuration for debugging an .ewp project with a J-Link probe.",
						"body": {
							"type": "cspy",
							"request": "launch",
							"name": "${1:Debug with C-SPY J-Link}",
							"target": "arm",
							"program": "${workspaceFolder}/Debug/Exe/${2:ewproj.out}",
							"stopOnSymbol": "main",
							"workbenchPath": "^\"\\${command:iar-config.toolchain}\"",
							"projectPath": "^\"\\${command:iar-config.project-file}\"",
							"projectConfiguration": "^\"\\${command:iar-config.project-configuration}\"",
							"driver": "J-Link/J-Trace",
							"driverOptions": [
								"--endian=little",
								"--cpu=${3:Cortex-M4}",
								"--fpu=${4:VFPv4_SP}",
								"-p",
								"^\"\\${command:iar-config.toolchain}/arm/CONFIG/debugger/${5:ST/STM32F429II.ddf}\"",
								"--device=${6:STM32F429II}",
								"--semihosting",
								"--drv_communication=USB0",
								"--drv_interface_speed=auto",
								"--jlink_initial_speed=1000",
								"--jlink_reset_strategy=0,0",
								"--drv_interface=SWD",
								"--drv_catch_exceptions=0x000",
								"--drv_swo_clock_setup=180000000,0,2000000"
							],
							"download": {
								"flashLoader": "^\"\\${command:iar-config.toolchain}/arm/config/flashloader/${7:ST/FlashSTM32F427xI.board}\"",
								"deviceMacros": [
									"^\"\\${command:iar-config.toolchain}/arm/CONFIG/debugger/${8:ST/STM32F4xx.dmac}\""
								]
							}
						}
					},
					{
						"label": "C-SPY Arm: TI MSP-FET launch configuration",
						"description": "A new configuration for debugging an .ewp project with a TI MSP-FET probe.",
						"body": {
							"type": "cspy",
							"request": "launch",
							"name": "${1:Debug with C-SPY TI MSP-FET}",
							"target": "arm",
							"program": "${workspaceFolder}/Debug/Exe/${2:ewproj.out}",
							"stopOnSymbol": "main",
							"workbenchPath": "^\"\\${command:iar-config.toolchain}\"",
							"projectPath": "^\"\\${command:iar-config.project-file}\"",
							"projectConfiguration": "^\"\\${command:iar-config.project-configuration}\"",
							"driver": "TI MSP-FET",
							"driverOptions": [
								"--endian=little",
								"--cpu=${3:Cortex-M4}",
								"--fpu=${4:VFPv4_SP}",
								"-p",
								"^\"\\${command:iar-config.toolchain}/arm/CONFIG/debugger/${5:ST/STM32F429II.ddf}\"",
								"--device=${6:STM32F429II}",
								"--semihosting",
								"--mspfet_reset_strategy=0,0",
								"--drv_interface=AUTO",
								"--mspfet_vccvoltage=3.0",
								"--mspfet_settlingtime=0",
								"--mspfet_interface_speed=medium",
								"--mspfet_connection=ti_usb",
								"--mspfet_erase_flash=main_info"
							],
							"download": {
								"deviceMacros": [
									"^\"\\${command:iar-config.toolchain}/arm/CONFIG/debugger/${8:ST/STM32F4xx.dmac}\""
								]
							}
						}
					},
					{
						"label": "C-SPY RISC-V: Simulator launch configuration",
						"description": "A new configuration for debugging an .ewp project with the simulator.",
						"body": {
							"type": "cspy",
							"request": "launch",
							"name": "${1:Debug with C-SPY Simulator}",
							"target": "riscv",
							"program": "${workspaceFolder}/Debug/Exe/${2:ewproj.out}",
							"stopOnSymbol": "main",
							"workbenchPath": "^\"\\${command:iar-config.toolchain}\"",
							"projectPath": "^\"\\${command:iar-config.project-file}\"",
							"projectConfiguration": "^\"\\${command:iar-config.project-configuration}\"",
							"driver": "Simulator",
							"driverOptions": [
								"--core=${3:RV32IMAFDCN_XANDESDSP_XANDESPERF_Zba_Zbb_Zbc_Zbs}",
								"-p",
								"^\"\\${command:iar-config.toolchain}/riscv/config/debugger/${4:ioriscv.ddf}\"",
								"-d",
								"sim"
							]
						}
					},
					{
						"label": "C-SPY RISC-V: I-Jet launch configuration",
						"description": "A new configuration for debugging an .ewp project with an I-Jet probe.",
						"body": {
							"type": "cspy",
							"request": "launch",
							"name": "${1:Debug with C-SPY I-Jet}",
							"target": "riscv",
							"program": "${workspaceFolder}/Debug/Exe/${2:ewproj.out}",
							"stopOnSymbol": "main",
							"workbenchPath": "^\"\\${command:iar-config.toolchain}\"",
							"projectPath": "^\"\\${command:iar-config.project-file}\"",
							"projectConfiguration": "^\"\\${command:iar-config.project-configuration}\"",
							"driver": "I-jet",
							"driverOptions": [
								"--core=${3:RV32IMAFDCN_XANDESDSP_XANDESPERF_Zba_Zbb_Zbc_Zbs}",
								"-p",
								"^\"\\${command:iar-config.toolchain}/riscv/config/debugger/${4:ioriscv.ddf}\"",
								"--multicore_nr_of_cores=1",
								"--jet_standard_reset=2,300,200",
								"--reset_style=\"0,-,0,Disabled (no reset)",
								"--reset_style=\"1,-,0,Software",
								"--reset_style=\"2,-,1,Hardware",
								"--reset_style=\"3,-,0,Core",
								"--reset_style=\"4,-,0,System",
								"--drv_catch_exceptions=0x70000000",
								"--drv_system_bus_access"
							]
						}
					},
					{
						"label": "C-SPY RH850: Simulator launch configuration",
						"description": "A new configuration for debugging an .ewp project with the simulator.",
						"body": {
							"type": "cspy",
							"request": "launch",
							"name": "${1:Debug with C-SPY Simulator}",
							"target": "rh850",
							"program": "${workspaceFolder}/Debug/Exe/${2:ewproj.out}",
							"stopOnSymbol": "main",
							"workbenchPath": "^\"\\${command:iar-config.toolchain}\"",
							"projectPath": "^\"\\${command:iar-config.project-file}\"",
							"projectConfiguration": "^\"\\${command:iar-config.project-configuration}\"",
							"driver": "Simulator",
							"driverOptions": [
								"--core",
								"${3:g3m}",
								"-p",
								"^\"\\${command:iar-config.toolchain}/rh850/config/debugger/${4:iorh850_g3m.ddf}\"",
								"--double=64",
								"-d",
								"sim"
							]
						}
					},
					{
						"label": "C-SPY RH850: E1/E2/E20 Emulator launch configuration",
						"description": "A new configuration for debugging an .ewp project on the emulator.",
						"body": {
							"type": "cspy",
							"request": "launch",
							"name": "${1:Debug with C-SPY Emulator}",
							"target": "rh850",
							"program": "${workspaceFolder}/Debug/Exe/${2:ewproj.out}",
							"stopOnSymbol": "main",
							"workbenchPath": "^\"\\${command:iar-config.toolchain}\"",
							"projectPath": "^\"\\${command:iar-config.project-file}\"",
							"projectConfiguration": "^\"\\${command:iar-config.project-configuration}\"",
							"driver": "${3:Renesas E1}",
							"driverOptions": [
								"--core",
								"${4:g3m}",
								"-p",
								"^\"\\${command:iar-config.toolchain}/rh850/config/debugger/${5:iorh850_g3m.ddf}\"",
								"--double=64",
								"-d",
								"${6:e1}",
								"--drv_verify_download",
								"--LPD1_baud",
								"0",
								"--cspybat_inifile",
								"^\"\\${workspaceFolder}/settings/${7:MyProjectName}.dnx\""
							]
						}
					},
					{
						"label": "C-SPY RL78: Simulator launch configuration",
						"description": "A new configuration for debugging an .ewp project with the simulator.",
						"body": {
							"type": "cspy",
							"request": "launch",
							"name": "${1:Debug with C-SPY Simulator}",
							"target": "rl78",
							"program": "${workspaceFolder}/Debug/Exe/${2:ewproj.out}",
							"stopOnSymbol": "main",
							"workbenchPath": "^\"\\${command:iar-config.toolchain}\"",
							"projectPath": "^\"\\${command:iar-config.project-file}\"",
							"projectConfiguration": "^\"\\${command:iar-config.project-configuration}\"",
							"driver": "Simulator",
							"driverOptions": [
								"--core",
								"${3:s2}",
								"--near_const_location",
								"rom0",
								"--near_const_start",
								"0xF2000",
								"--near_const_size",
								"51.749",
								"-p",
								"^\"\\${command:iar-config.toolchain}/rl78/config/debugger/${4:iorl78_s2.ddf}\"",
								"--double=32",
								"-d",
								"sim"
							]
						}
					},
					{
						"label": "C-SPY RL78: E2 Emulator launch configuration",
						"description": "A new configuration for debugging an .ewp project on the emulator.",
						"body": {
							"type": "cspy",
							"request": "launch",
							"name": "${1:Debug with C-SPY Emulator}",
							"target": "rl78",
							"program": "${workspaceFolder}/Debug/Exe/${2:ewproj.out}",
							"stopOnSymbol": "main",
							"workbenchPath": "^\"\\${command:iar-config.toolchain}\"",
							"projectPath": "^\"\\${command:iar-config.project-file}\"",
							"projectConfiguration": "^\"\\${command:iar-config.project-configuration}\"",
							"driver": "${3:Renesas E2}",
							"driverOptions": [
								"--core",
								"${4:s2}",
								"--near_const_location",
								"ram",
								"--near_const_start",
								"0xF2000",
								"--near_const_size",
								"0.000",
								"-p",
								"^\"\\${command:iar-config.toolchain}/rl78/config/debugger/${5:io5f10968.ddf}\"",
								"--double=32",
								"-d",
								"e2"
							]
						}
					},
					{
						"label": "C-SPY RX: Simulator launch configuration",
						"description": "A new configuration for debugging an .ewp project with the simulator.",
						"body": {
							"type": "cspy",
							"request": "launch",
							"name": "${1:Debug with C-SPY Simulator}",
							"target": "rx",
							"program": "${workspaceFolder}/Debug/Exe/${2:ewproj.out}",
							"stopOnSymbol": "main",
							"workbenchPath": "^\"\\${command:iar-config.toolchain}\"",
							"projectPath": "^\"\\${command:iar-config.project-file}\"",
							"projectConfiguration": "^\"\\${command:iar-config.project-configuration}\"",
							"driver": "Simulator",
							"driverOptions": [
								"-p",
								"^\"\\${command:iar-config.toolchain}/rx/config/debugger/${3:ior5f56107.ddf}\"",
								"--endian",
								"l",
								"--double",
								"32",
								"--core",
								"${4:rxv1}",
								"--int",
								"32",
								"--fpu",
								"none"
							]
						}
					},
					{
						"label": "C-SPY RX: E2 Emulator launch configuration",
						"description": "A new configuration for debugging an .ewp project on the emulator.",
						"body": {
							"type": "cspy",
							"request": "launch",
							"name": "${1:Debug with C-SPY Emulator}",
							"target": "rx",
							"program": "${workspaceFolder}/Debug/Exe/${2:ewproj.out}",
							"stopOnSymbol": "main",
							"workbenchPath": "^\"\\${command:iar-config.toolchain}\"",
							"projectPath": "^\"\\${command:iar-config.project-file}\"",
							"projectConfiguration": "^\"\\${command:iar-config.project-configuration}\"",
							"driver": "${3:E2 Lite / EZ-CUBE2}",
							"driverOptions": [
								"-p",
								"^\"\\${command:iar-config.toolchain}/rx/config/debugger/${4:ior5f526tf.ddf}\"",
								"--endian",
								"l",
								"--double",
								"32",
								"--core",
								"${5:rxv3}",
								"--int",
								"32",
								"--fpu",
								"32",
								"-d",
								"e2lite",
								"--drv_mode",
								"debugging",
								"--cspybat_inifile",
								"^\"\\${workspaceFolder}/settings/${6:MyProjectName}.dnx\""
							]
						}
					}
				]
			}
		]
	}
}<|MERGE_RESOLUTION|>--- conflicted
+++ resolved
@@ -77,11 +77,7 @@
 		"eslint-plugin-deprecation": "^1.3.2",
 		"husky": "^7.0.4",
 		"jsdom": "^19.0.0",
-<<<<<<< HEAD
 		"lint-staged": "^15.2.9",
-=======
-		"lint-staged": "^15.2.5",
->>>>>>> 9685a030
 		"markdownlint-cli": "^0.35.0",
 		"mocha": "^9.1.0",
 		"prettier": "^3.3.2",
@@ -101,15 +97,10 @@
 		"webpack": "webpack --mode development --config-name extension --config-name webviews",
 		"webpack-watch": "webpack --mode development --watch --config-name extension --config-name webviews",
 		"package": "webpack --mode production --devtool hidden-source-map --config-name extension --config-name webviews",
-<<<<<<< HEAD
 		"test-compile": "tsc -p ./src && tsc -p ./webviews/test && npm run webpack",
 		"webview-tests-compile": "cp ./webviews/listwindow/thrift ./out/webviews/listwindow/thrift -r && npm run test-compile",
 		"webview-tests": "npm run test-compile && node node_modules/mocha/bin/mocha --ui tdd out/webviews/**/*.test.js",
 		"webview-tests-junit": "npm run test-compile && node node_modules/mocha/bin/mocha --ui tdd out/webviews/**/*.test.js --reporter mocha-junit-reporter -reporter-options mochaFile=./test-results-webviews.xml --reporter-options rootSuiteTitle=Webviews --reporter-options useFullSuiteTitle=true --report-options jenkinsMode=true",
-=======
-		"test-compile": "npm run webpack && tsc -p ./src",
-		"webview-tests-junit": "",
->>>>>>> 9685a030
 		"prepare": "husky install"
 	},
 	"main": "./out/src/extension.js",
