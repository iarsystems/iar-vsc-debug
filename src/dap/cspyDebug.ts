/* This Source Code Form is subject to the terms of the Mozilla Public
 * License, v. 2.0. If a copy of the MPL was not distributed with this
 * file, You can obtain one at https://mozilla.org/MPL/2.0/. */
import { DebugProtocol } from "@vscode/debugprotocol";
import { CSpyServerLauncher } from "./thrift/cspyServerLauncher";
import { LoggingDebugSession, OutputEvent, InitializedEvent, logger, Logger, Thread, TerminatedEvent, InvalidatedEvent, Event, ExitedEvent } from "@vscode/debugadapter";
import * as Debugger from "iar-vsc-common/thrift/bindings/Debugger";
import * as DebugEventListener from "iar-vsc-common/thrift/bindings/DebugEventListener";
import * as LibSupportService2 from "iar-vsc-common/thrift/bindings/LibSupportService2";
import * as Frontend from "iar-vsc-common/thrift/bindings/Frontend";
import * as TimelineFrontend from "iar-vsc-common/thrift/bindings/TimelineFrontend";
import { ThriftClient } from "iar-vsc-common/thrift/thriftClient";
import { DEBUGEVENT_SERVICE,  DEBUGGER_SERVICE, SessionConfiguration, ModuleLoadingOptions, DkNotifyConstant } from "iar-vsc-common/thrift/bindings/cspy_types";
import { DebugEventListenerHandler } from "./debugEventListenerHandler";
import { CSpyContextService } from "./contexts/cspyContextService";
import { BreakpointType, CSpyBreakpointService } from "./breakpoints/cspyBreakpointService";
import { LaunchArgumentConfigurationResolver}  from "./configresolution/launchArgumentConfigurationResolver";
import { CSpyException, DcResultConstant } from "iar-vsc-common/thrift/bindings/shared_types";
import { LIBSUPPORT_SERVICE } from "iar-vsc-common/thrift/bindings/libsupport_types";
import { LibSupportHandler } from "./libSupportHandler";
// There are no types for this library. We should probably look to replace it.
// eslint-disable-next-line @typescript-eslint/ban-ts-comment
// @ts-ignore
import { Subject } from "await-notify";
import { CSpyDriver } from "./breakpoints/cspyDriver";
import { CommandRegistry } from "./commandRegistry";
import { Disposable, Utils } from "./utils";
import { CspyDisassemblyService } from "./cspyDisassemblyService";
import { CspyMemoryService } from "./cspyMemoryService";
import { CustomEvent, CustomRequest } from "./customRequest";
import { RegisterInformationService } from "./registerInformationService";
import { FrontendHandler } from "./frontendHandler";
import { FRONTEND_SERVICE } from "iar-vsc-common/thrift/bindings/frontend_types";
import { Workbench, WorkbenchType } from "iar-vsc-common/workbench";
import { TimelineFrontendHandler } from "./timelineFrontendHandler";
import { TIMELINE_FRONTEND_SERVICE } from "iar-vsc-common/thrift/bindings/timeline_types";
import { CSpyCoresService } from "./contexts/cspyCoresService";
import { CSpyRunControlService } from "./contexts/cspyRunControlService";
import { MulticoreProtocolExtension } from "./multicoreProtocolExtension";
import { BreakpointTypeProtocolExtension } from "./breakpoints/breakpointTypeProtocolExtension";
import { WorkbenchFeatures} from "iar-vsc-common/workbenchfeatureregistry";
import { ThriftServiceRegistryProcess } from "iar-vsc-common/thrift/thriftServiceRegistryProcess";
import { listwindowManager } from "../extension";


/**
 * This interface describes the cspy-debug specific launch attributes
 * (which are not part of the Debug Adapter Protocol), which the DAP client
 * should provide at launch (e.g. via a `launch.json` file).
 * The schema for these attributes lives in the package.json of this extension,
 * and this interface should always match that schema.
 */
export interface CSpyLaunchRequestArguments extends DebugProtocol.LaunchRequestArguments {
<<<<<<< HEAD
    /** The current debug session id*/
=======
    /** The current debug session id. ADDED BY VSCODE -> DO NOT SET*/
>>>>>>> 06e153ad
    __sessionId?: string
    /** The name of the target in lower case (e.g. arm) */
    target: string;
    /** An absolute path to the "program" to debug. */
    program: string;
    /** @deprected use stopOnSymbol instead! Automatically stop target after launch. If not specified, target does not stop. */
    stopOnEntry?: boolean;
    /** A symbol for the debugger to run to when starting the debug session. Specify true to stop immediately after launch. Specify false to avoid stopping at all. */
    stopOnSymbol?: string | boolean;
    /** The type of breakpoint to use by default. This is a hidden option; it isn't normally provided directly in the
    * launch.json (it's not declared in package.json). Instead, it is provided from the user's selection in the UI. */
    breakpointType?: BreakpointType;
    /** For multicore sessions, whether to enable lockstep mode (i.e. whether continue/step/pause should affect all cores, or
    * just the selected one). Hidden option, see above. */
    multicoreLockstepModeEnabled?: boolean;
    /** Enable logging the Debug Adapter Protocol */
    trace?: boolean;
    /** Path to the Embedded Workbench installation to use */
    workbenchPath: string;
    /** Path to the .ewp file of the project to debug */
    projectPath?: string;
    /** Name of the project configuration to debug (e.g. Debug) */
    projectConfiguration?: string;
    /** The name of the driver library to use.*/
    driver: string;
    /** The driver options as a list of string*/
    driverOptions: string[];
    /** A list of macros to load*/
    setupMacros?: string[];
    /** @deprecated Legacy alias for setupMacros, see VSC-306 */
    macros?: string[];
    /** Download options (optional, e.g. for simulator) */
    download?: {
        /** A board file specifying how to flash the device */
        flashLoader?: string;
        /** A list of devices macros to load before flashing */
        deviceMacros?: string[];
    }
    /** A list of plugins to load */
    plugins?: string[];
    /** A set of path mappings to use when resolving nonexistent source files */
    sourceFileMap?: Record<string, string>;
    /** For hardware sessions, ask the driver to not terminate the target when the debug sessions ends. */
    leaveTargetRunning?: boolean
    /** Hidden option. Allows starting sessions with any target (although it might not work) */
    bypassTargetRestriction?: boolean;
    /** Hidden option. Enables the debug adapter to ask the client for a theme definition. This is
     * required to render listwindows properly, but can be disabled in tests.
     */
    enableThemeLookup?: boolean;
}

/**
 * The Attach request is basically the same as the launch request, but the not all fields are used.
 */
type CSpyAttachRequestArguments = Omit<CSpyLaunchRequestArguments, "stopOnEntry" | "stopOnSymbol">;

/**
 * Manages a debugging session between VS Code and C-SPY (via CSpyServer2)
 * This is the class that implements the Debug Adapter Protocol (at least the
 * parts that aren't already implemented by the DAP SDK).
 */
export class CSpyDebugSession extends LoggingDebugSession {

    // Resources to clean up on session end. We progressively build a stack of teardown actions when launching the
    // session, which allows the launch to be interrupted at any point and cleanly torn down.
    private readonly teardown = new Disposable.DisposableStack();

    // Various services that are initialized when launching a session (i.e. when handling a launch request)
    private services: undefined | {
        cspyProcess: ThriftServiceRegistryProcess;
        cspyDebugger: ThriftClient<Debugger.Client>;

        // Wrappers/abstractions around CSpyServer services
        coresService: CSpyCoresService;
        registerInfoService: RegisterInformationService;
        contextService: CSpyContextService;
        runControlService: CSpyRunControlService;
        breakpointService: CSpyBreakpointService;
        disassemblyService: CspyDisassemblyService;
        memoryService: CspyMemoryService;

        // Helpers for some of our DAP extensions
        breakpointTypeExtension: BreakpointTypeProtocolExtension;
        multicoreExtension?: MulticoreProtocolExtension;
    } = undefined;

    private readonly cspyEventHandler = new DebugEventListenerHandler();
    private readonly libSupportHandler = new LibSupportHandler();

    // Here, we can register actions to perform on e.g. receiving console commands, or custom dap requests
    private readonly consoleCommandRegistry: CommandRegistry<void, string> = new CommandRegistry();
    private readonly customRequestRegistry: CommandRegistry<unknown, unknown> = new CommandRegistry();

    private readonly configurationDone = new Subject();
    private readonly listwindowsDone = new Subject();

    // Need to keep track of this for when we initialize the breakpoint manager
    private clientLinesStartAt1 = false;
    private clientColumnsStartAt1 = false;

    private numCores = 1;

    /**
     * Creates a new debug adapter that is used for one debug session.
     */
    public constructor() {
        super();
        this.setDebuggerLinesStartAt1(true);
        this.setDebuggerColumnsStartAt1(true);
    }

    /**
     * The 'initialize' request is the first request called by the frontend
     * to interrogate the features the debug adapter provides.
     */
    protected override initializeRequest(response: DebugProtocol.InitializeResponse, args: DebugProtocol.InitializeRequestArguments): void {
        // build and return the capabilities of this debug adapter:
        response.body = response.body || {};

        // the adapter implements the configurationDoneRequest.
        response.body.supportsConfigurationDoneRequest = true;

        // make VS Code use 'evaluate' when hovering over source
        response.body.supportsEvaluateForHovers = true;
        response.body.supportsRestartRequest = true;
        response.body.supportsSetVariable = true;
        response.body.supportsSetExpression = true;
        response.body.supportsTerminateRequest = true;
        response.body.supportsSteppingGranularity = true;
        response.body.supportsCompletionsRequest = true;
        response.body.supportsDisassembleRequest = true;
        response.body.supportsInstructionBreakpoints = true;
        response.body.supportsReadMemoryRequest = true;
        response.body.supportsWriteMemoryRequest = true;
        response.body.supportsSingleThreadExecutionRequests = true;
        response.body.supportsConditionalBreakpoints = true;
        response.body.supportsHitConditionalBreakpoints = true;
        response.body.supportsDataBreakpoints = true;
        response.body.supportsLogPoints = true;

        this.clientLinesStartAt1 = args.linesStartAt1 || false;
        this.clientColumnsStartAt1 = args.columnsStartAt1 || false;

        if (!args.supportsInvalidatedEvent) {
            this.sendEvent(new OutputEvent("Client does not support invalidated event, setting variables may give inconsistent behaviour."));
        }

        this.sendResponse(response);
    }

    protected override configurationDoneRequest(response: DebugProtocol.ConfigurationDoneResponse, args: DebugProtocol.ConfigurationDoneArguments) {
        super.configurationDoneRequest(response, args);
        this.configurationDone.notify();
    }

    /**
     * This is responsible for setting up the entire session. This includes:
     * - Launching CSpyServer.
     * - Setting up our own thrift services (e.g. list window frontends and a debug event listener).
     * - Telling CSpyServer to load macros, flash and start the session.
     * - Connecting to necessary CSpyServer services (for breakpoints, context management and more).
     * - Setting up our DAP extension requests (see {@link CustomRequest}).
     */
    protected async startDebugSession(response: DebugProtocol.LaunchResponse | DebugProtocol.AttachResponse, args: CSpyLaunchRequestArguments, isAttachRequest: boolean) {
        logger.init(e => this.sendEvent(e), undefined, true);
        logger.setup(args.trace ? Logger.LogLevel.Verbose : Logger.LogLevel.Stop);

        try {
            // -- Launch CSpyServer --
            const workbench = Workbench.create(args.workbenchPath);
            if (workbench === undefined) {
                throw new Error(`'${args.workbenchPath}' does not point to a valid IAR Embedded Workbench installation.`);
            }
            if (workbench.type === WorkbenchType.LEGACY_BX) {
                throw new Error(`'${workbench.name}' is an IAR Build Tools installation without debugging capabilities. Please use a newer IAR Build Tools version or a full IAR Embedded Workbench installation.`);
            }
            if (!WorkbenchFeatures.supportsFeature(workbench, WorkbenchFeatures.Debugging)) {
                const minVersions = WorkbenchFeatures.getMinProductVersions(workbench, WorkbenchFeatures.Debugging);
                this.sendEvent(new OutputEvent(`${workbench.name} does not officially support VS Code debugging. Please upgrade to ${minVersions.join(", ")} or later`, "stderr"));
            }
            // Cspyserver requires that we specify the number of cores as a command line argument, so we need to know it early
            const match = args.driverOptions.map(opt => opt.match(/--multicore_nr_of_cores=(\d+)/)).find(match => !!match);
            if (match && match[1]) {
                this.numCores = Number(match[1]);
            }

            // -- Launch all our thrift services so that they are available to CSpyServer --
            const cspyProcess = await CSpyServerLauncher.fromWorkbench(workbench.path, this.numCores);
            this.teardown.pushDisposable(cspyProcess);
            cspyProcess.addCrashHandler(code => {
                this.sendEvent(new OutputEvent(`The debugger backend crashed (code ${code}).`));
                this.sendEvent(new TerminatedEvent());
            });

            await cspyProcess.serviceRegistry.startService(DEBUGEVENT_SERVICE, DebugEventListener, this.cspyEventHandler);
            this.cspyEventHandler.observeLogEvents(event => {
                if (!event.text.endsWith("\n")) {
                    event.text += "\n";
                }
                this.sendEvent(new OutputEvent(event.text));
            });
            this.cspyEventHandler.observeDebugEvents(DkNotifyConstant.kDkFatalError, async() => {
                await this.endSession();
                this.sendEvent(new TerminatedEvent());
            });
            this.cspyEventHandler.observeDebugEvents(DkNotifyConstant.kDkSilentFatalError, async() => {
                await this.endSession();
                this.sendEvent(new TerminatedEvent());
            });

            this.libSupportHandler.observeOutput(data => {
                this.sendEvent(new OutputEvent(data, "stdout"));
            });
            this.libSupportHandler.observeExit(code => {
                this.sendEvent(new OutputEvent("Debugee terminated, exit code " + code + "\n"));
                this.sendEvent(new ExitedEvent(code));
            });
            this.libSupportHandler.observeInputRequest(() => {
                this.sendEvent(new OutputEvent("Debugee requested terminal input:"));
            });
            cspyProcess.serviceRegistry.startService(LIBSUPPORT_SERVICE, LibSupportService2, this.libSupportHandler);

            const frontendHandler = new FrontendHandler(this, args.sourceFileMap ?? {}, args.enableThemeLookup ?? false, this.customRequestRegistry);
            this.teardown.pushDisposable(frontendHandler);
            cspyProcess.serviceRegistry.startService(FRONTEND_SERVICE, Frontend, frontendHandler);
            const timelineFrontendHandler = new TimelineFrontendHandler();
            cspyProcess.serviceRegistry.startService(TIMELINE_FRONTEND_SERVICE, TimelineFrontend, timelineFrontendHandler);

            // -- Start the CSpyServer session (incl. loading macros & flashing) --
            const sessionConfig: SessionConfiguration = await new LaunchArgumentConfigurationResolver().resolveLaunchArguments(args);
            const cspyDebugger = await cspyProcess.serviceRegistry.findService(DEBUGGER_SERVICE, Debugger);
            this.teardown.pushFunction(() => cspyDebugger.close());
            this.sendEvent(new OutputEvent("Using C-SPY version: " + await cspyDebugger.service.getVersionString() + "\n"));

            await cspyDebugger.service.startSession(sessionConfig);

            if (args.download) {
                await Utils.loadMacros(cspyDebugger.service, args.download.deviceMacros ?? []);
                if (!isAttachRequest && args.download.flashLoader) {
                    await cspyDebugger.service.flashModule(args.download.flashLoader, sessionConfig.executable, [], []);
                }
            }


            if (args.leaveTargetRunning && !WorkbenchFeatures.supportsFeature(workbench, WorkbenchFeatures.LeaveTargetRunning, args.target)) {
                this.sendEvent(new OutputEvent("Leave target running requires C-SPY version " + WorkbenchFeatures.LeaveTargetRunning.baseVersion.join(".") + "\n"));
            }

            // Setup the module loading options, which is basically just
            // based on whether we're attaching or not.
            const moduleOptions = new ModuleLoadingOptions();
            moduleOptions.extraDebugFiles = []; // Not support atm.
            moduleOptions.shouldAttach = isAttachRequest;
            moduleOptions.onlyPrefixNotation = false; // Always false.
            moduleOptions.shouldLeaveRunning = args.leaveTargetRunning?? false;

            moduleOptions.callUserMacros = !isAttachRequest;
            moduleOptions.resetAfterLoad = !isAttachRequest;
            moduleOptions.suppressDownload = isAttachRequest;

            await Utils.loadMacros(cspyDebugger.service, sessionConfig.setupMacros);
            await cspyDebugger.service.loadModuleWithOptions(args.program, moduleOptions);

            // -- Connect to CSpyServer services --
            // note that some services (most listwindows) are launched by loadModule, so we *have* to do this afterwards
            const coresService = await CSpyCoresService.instantiate(cspyProcess.serviceRegistry);
            this.teardown.pushDisposable(coresService);

            const registerInfoGenerator = new RegisterInformationService(args.driverOptions, await cspyProcess.serviceRegistry.findService(DEBUGGER_SERVICE, Debugger));
            const contextService = await CSpyContextService.instantiate(cspyProcess.serviceRegistry, coresService, registerInfoGenerator);
            this.teardown.pushDisposable(contextService);

            const runControlService = await CSpyRunControlService.instantiate(cspyProcess.serviceRegistry, coresService, this.cspyEventHandler, this.libSupportHandler);
            this.teardown.pushDisposable(runControlService);
            runControlService.onCoreStopped(stoppedEvents => {
                // Prefer to batch all events into a single one with the 'allThreadsStopped' flag, since it allows
                // controlling which core is focused. There is a proposal here for improving the ability to batch stopped events:
                // https://github.com/microsoft/debug-adapter-protocol/issues/161
                if (stoppedEvents.length === this.numCores) {
                    const focusedCore = stoppedEvents.find(ev => ev.stoppedDeliberately) ?? stoppedEvents[0];
                    if (focusedCore) this.sendStoppedEvent(focusedCore.core, focusedCore.reason, true);
                } else {
                    // Try to force the correct UI focus by sending cores that stopped deliberately last
                    stoppedEvents.sort((ev1, ev2) => Number(ev1.stoppedDeliberately) - Number(ev2.stoppedDeliberately)).forEach(ev => {
                        this.sendStoppedEvent(ev.core, ev.reason, false);
                    });
                }
            });

            const memoryManager = await CspyMemoryService.instantiate(cspyProcess.serviceRegistry);
            this.teardown.pushDisposable(memoryManager);
            const disassemblyManager = await CspyDisassemblyService.instantiate(cspyProcess.serviceRegistry,
                this.clientLinesStartAt1,
                this.clientColumnsStartAt1);
            this.teardown.pushDisposable(disassemblyManager);

            const driver = CSpyDriver.driverFromName(args.driver, args.target, args.driverOptions);
            const breakpointManager = await CSpyBreakpointService.instantiate(cspyProcess.serviceRegistry,
                this.clientLinesStartAt1,
                this.clientColumnsStartAt1,
                driver);
            this.teardown.pushDisposable(breakpointManager);

            // --- Set up custom DAP requests ---
            this.customRequestRegistry.registerCommand(
                CustomRequest.Names.GET_REGISTRY_LOCATION,
                () => cspyProcess.serviceRegistry.registryLocation,
            );
            const breakpointTypeExtension = new BreakpointTypeProtocolExtension(driver, this, args.breakpointType,
                this.customRequestRegistry, this.consoleCommandRegistry);
            this.customRequestRegistry.registerCommand(CustomRequest.Names.REGISTERS, async(): Promise<CustomRequest.RegistersResponse> => {
                return { svdContent: await registerInfoGenerator.getSvdXml() };
            });

            let multicoreExtension: MulticoreProtocolExtension | undefined = undefined;
            if (this.numCores > 1) {
                multicoreExtension = new MulticoreProtocolExtension(args.multicoreLockstepModeEnabled ?? true, this.customRequestRegistry);
            }

<<<<<<< HEAD

=======
>>>>>>> 06e153ad
            // -- Launch all the listwindows --
            // This needs to be done before starting the target to avoid
            // any collisions with the state of the core when setting up
            // the listwindows.
<<<<<<< HEAD
            if (listwindowManager) {
                await listwindowManager.connect(
                    args.__sessionId as string,
                    cspyProcess.serviceRegistry,
                );
=======

            // Register a callback to the listwindow setup completion.
            if (args.__sessionId !== undefined) {
                this.customRequestRegistry.registerCommand(
                    CustomRequest.Names.LISTWINDOWS_RESOLVED,
                    () => {
                        this.listwindowsDone.notify();
                    },
                );
                const body: CustomEvent.ListWindowsRequestedData = {
                    sessionId: args.__sessionId as string,
                };
                this.sendEvent(
                    new Event(CustomEvent.Names.LISTWINDOWS_REQUESTED, body),
                );
                await this.listwindowsDone.wait();
>>>>>>> 06e153ad
            }

            // -- Store everything needed to be able to handle requests --
            this.services = {
                cspyProcess,
                cspyDebugger,
                coresService,
                registerInfoService: registerInfoGenerator,
                contextService,
                runControlService,
                breakpointService: breakpointManager,
                disassemblyService: disassemblyManager,
                memoryService: memoryManager,
                multicoreExtension,
                breakpointTypeExtension,
            };
            this.teardown.pushFunction(() => (this.services = undefined));
        } catch (e) {
            await this.endSession();
            response.success = false;
            if (typeof e === "string" || e instanceof Error) {
                response.message = e.toString();
            }
            if (e instanceof CSpyException) {
                response.message += ` (${e.culprit})`;
            }
            this.sendResponse(response);
            return;
        }

        // Setup is done. Tell the client we are ready to receive configuration requests (e.g. breakpoints).
        this.sendEvent(new InitializedEvent());
        await this.configurationDone.wait(1000);

        this.sendEvent(new OutputEvent("Session started\n"));
        this.sendResponse(response);

        // Perform any initial run-to action if needed
        let doStop: boolean;
        let stopSymbol: string | undefined = undefined;
        if (typeof(args.stopOnSymbol) === "string") {
            doStop = true;
            stopSymbol = args.stopOnSymbol;
        } else if (args.stopOnSymbol === false) {
            doStop = false;
        } else if (args.stopOnSymbol === true) {
            doStop = true;
        } else if (args.stopOnEntry) {
            doStop = true;
            stopSymbol = "main";
        } else {
            doStop = false;
        }
        if (doStop) {
            if (stopSymbol) {
                await this.services.runControlService.runToULE(undefined, stopSymbol);
            } else {
                // Use the initial entry state. Since no coreStopped event will be emitted, we must notify the client
                // here that all cores are stopped.
                this.sendStoppedEvent(0, "entry", true);
            }
        } else {
            await this.services.runControlService.continue(undefined);
        }
    }

    protected override async launchRequest(response: DebugProtocol.LaunchResponse, args: CSpyLaunchRequestArguments) {
        await this.startDebugSession(response, args, false);
    }

    protected override async attachRequest(response: DebugProtocol.AttachResponse, args: CSpyAttachRequestArguments) {
        // We convert the attach request into a CSpyLaunchRequestArguments with some special options.
        const launchArgs: CSpyLaunchRequestArguments = {
            ...args,
            stopOnEntry: false,
            stopOnSymbol: undefined,
        };

        await this.startDebugSession(response, launchArgs, true);
    }

    protected override async terminateRequest(response: DebugProtocol.TerminateResponse, _args: DebugProtocol.TerminateArguments) {
        this.sendResponse(response);
        try {
            this.sendEvent(new OutputEvent("Shutting down C-SPY...\n"));
            await this.endSession();
        } catch (e) {
            if (e instanceof Error || typeof(e) === "string") {
                logger.error(e.toString());
            }
        }
        this.sendEvent(new TerminatedEvent());
    }
    protected override async disconnectRequest(response: DebugProtocol.DisconnectResponse, _args: DebugProtocol.DisconnectArguments) {
        await this.endSession();
        this.sendResponse(response);
    }

    protected override async pauseRequest(response: DebugProtocol.PauseResponse, args: DebugProtocol.PauseArguments) {
        await this.tryWithServices(response, async services => {
            // The DAP pause request doesn't support singleThread yet, so we pretend it does for the purpose of being
            // able to control the lockstep mode (see MulticoreProtocolExtension).
            const newArgs: typeof args & { singleThread?: boolean } = args;
            services.multicoreExtension?.massageExecutionRequest(newArgs, response);
            await services.runControlService.pause(newArgs.singleThread ? newArgs.threadId : undefined);
        });
        this.sendResponse(response);
    }
    protected override async continueRequest(response: DebugProtocol.ContinueResponse, args: DebugProtocol.ContinueArguments) {
        await this.tryWithServices(response, async(services) => {
            services.multicoreExtension?.massageExecutionRequest(args, response);
            await services.runControlService.continue(args.singleThread ? args.threadId : undefined);
        });
        this.sendResponse(response);
    }

    protected override async restartRequest(response: DebugProtocol.RestartResponse, _args: DebugProtocol.RestartArguments) {
        await this.tryWithServices(response, async services => {
            await services.runControlService.reset();
        });
        this.sendResponse(response);
    }

    protected override async nextRequest(response: DebugProtocol.NextResponse, args: DebugProtocol.NextArguments) {
        await this.tryWithServices(response, async(services) => {
            services.multicoreExtension?.massageExecutionRequest(args, response);
            await services.runControlService.next(args.singleThread ? args.threadId : undefined, args.granularity);
        });
        this.sendResponse(response);
    }

    protected override async stepInRequest(response: DebugProtocol.StepInResponse, args: DebugProtocol.StepInArguments) {
        await this.tryWithServices(response, async(services) => {
            services.multicoreExtension?.massageExecutionRequest(args, response);
            await services.runControlService.stepIn(args.singleThread ? args.threadId : undefined, args.granularity);
        });
        this.sendResponse(response);
    }

    protected override async stepOutRequest(response: DebugProtocol.StepOutResponse, args: DebugProtocol.StepOutArguments) {
        await this.tryWithServices(response, services => {
            services.multicoreExtension?.massageExecutionRequest(args, response);
            return services.runControlService.stepOut(args.singleThread ? args.threadId : undefined);
        });
        this.sendResponse(response);
    }

    protected override async setBreakPointsRequest(response: DebugProtocol.SetBreakpointsResponse, args: DebugProtocol.SetBreakpointsArguments) {
        await this.tryWithServices(response, async(services) => {
            const bps = await services.breakpointService.setBreakpointsFor(args.source, args.breakpoints ?? [],
                services.breakpointTypeExtension.getBreakpointType());
            response.body = {
                breakpoints: bps,
            };
        });
        this.sendResponse(response);
    }
    protected override async setInstructionBreakpointsRequest(response: DebugProtocol.SetInstructionBreakpointsResponse, args: DebugProtocol.SetInstructionBreakpointsArguments) {
        await this.tryWithServices(response, async(services) => {
            const bps = await services.breakpointService.setInstructionBreakpoints(args.breakpoints,
                services.breakpointTypeExtension.getBreakpointType());
            response.body = {
                breakpoints: bps,
            };
        });
        this.sendResponse(response);
    }
    protected override async setDataBreakpointsRequest(response: DebugProtocol.SetDataBreakpointsResponse, args: DebugProtocol.SetDataBreakpointsArguments) {
        await this.tryWithServices(response, async services => {
            const bps = await services.breakpointService.setDataBreakpoints(args.breakpoints);
            response.body = {
                breakpoints: bps,
            };
        });
        this.sendResponse(response);
    }
    protected override async dataBreakpointInfoRequest(response: DebugProtocol.DataBreakpointInfoResponse, args: DebugProtocol.DataBreakpointInfoArguments) {
        await this.tryWithServices(response, async services => {
            if (args.variablesReference === undefined) {
                throw new Error("Cannot find variable without a scope");
            }
            const vars = await services.contextService.fetchVariables(args.variablesReference);
            const variable = vars.find(v => v.name === args.name);
            if (!variable) {
                throw new Error("No such variable found");
            }
            const accessTypes = services.breakpointService.supportedDataBreakpointAccessTypes();
            if (accessTypes !== undefined && accessTypes.length > 0) {
                response.body = {
                    dataId: variable.evaluateName ?? null,
                    description: variable.name,
                    accessTypes,
                    canPersist: true,
                };
            }
        });
        this.sendResponse(response);
    }


    protected override async threadsRequest(response: DebugProtocol.ThreadsResponse) {
        await this.tryWithServices(response, async services => {
            const nCores = await services.cspyDebugger.service.getNumberOfCores();
            const threads: Thread[] = [];
            for (let i = 0; i < nCores; i++) {
                const description = await services.cspyDebugger.service.getCoreDescription(i);
                threads.push(new Thread(i, `${i}: ${description}`));
            }
            response.body = {
                threads,
            };
        });
        this.sendResponse(response);
    }

    protected override async stackTraceRequest(response: DebugProtocol.StackTraceResponse, args: DebugProtocol.StackTraceArguments) {
        await this.tryWithServices(response, async services => {
            const frames = await services.contextService.fetchStackFrames(args.threadId, args.startFrame ?? 0, args.levels);
            response.body = {
                stackFrames: frames,
            };
        });
        this.sendResponse(response);
    }

    protected override async scopesRequest(response: DebugProtocol.ScopesResponse, args: DebugProtocol.ScopesArguments) {
        await this.tryWithServices(response, services => {
            const scopes = services.contextService.fetchScopes(args.frameId);
            response.body = {
                scopes: scopes,
            };
        });
        this.sendResponse(response);
    }

    protected override async variablesRequest(response: DebugProtocol.VariablesResponse, args: DebugProtocol.VariablesArguments) {
        await this.tryWithServices(response, async services => {
            const variables = await services.contextService.fetchVariables(args.variablesReference);
            response.body = {
                variables: variables,
            };
        });
        this.sendResponse(response);
    }

    protected override async setVariableRequest(response: DebugProtocol.SetVariableResponse, args: DebugProtocol.SetVariableArguments) {
        await this.tryWithServices(response, async services => {
            const { newValue, changedAddress } = await services.contextService.setVariable(args.variablesReference, args.name, args.value);
            response.body = {
                value: newValue
            };
            // Notify the client that some memory changed
            if (changedAddress) {
                this.sendEvent(new Event("memory", {
                    memoryReference: changedAddress,
                    offset: 0,
                    count: 1024, // We don't know the size, so just update a big chunk
                }));
            }
        });
        this.sendResponse(response);
        // When changing a variable, other variables pointing to the same memory may change, so force the UI to reload all variables
        this.sendEvent(new InvalidatedEvent(["variables"]));
    }


    protected override async evaluateRequest(response: DebugProtocol.EvaluateResponse, args: DebugProtocol.EvaluateArguments) {
        if (args.context === "repl" && this.libSupportHandler.isExpectingInput()) {
            this.libSupportHandler.sendInput(Buffer.from(args.expression + "\n", "utf-8"));
            response.body = {
                result: args.expression,
                variablesReference: 0,
            };
        } else if (args.context === "repl" && this.consoleCommandRegistry.hasCommand(args.expression)) {
            try {
                const res = await this.consoleCommandRegistry.runCommand(args.expression);
                if (res) {
                    this.sendEvent(new OutputEvent(res));
                }
            } catch (e) {
                response.success = false;
                if (e instanceof Error) {
                    response.message = e.message;
                }
            }
        } else {
            await this.tryWithServices(response, async services => {
                const result = await services.contextService.evalExpression(args.frameId, args.expression);
                response.body = {
                    result: result.value,
                    ...result,
                };
            });
        }
        this.sendResponse(response);
    }

    protected override async setExpressionRequest(response: DebugProtocol.SetExpressionResponse, args: DebugProtocol.SetExpressionArguments) {
        await this.tryWithServices(response, async services => {
            const { newValue, changedAddress } = await services.contextService.setExpression(args.frameId, args.expression, args.value);
            response.body = {
                value: newValue
            };
            // Notify the client that some memory changed
            if (changedAddress) {
                this.sendEvent(new Event("memory", {
                    memoryReference: changedAddress,
                    offset: 0,
                    count: 1024, // We don't know the size, so just update a big chunk
                }));
            }
        });
        this.sendResponse(response);
        // When changing a variable, other variables pointing to the same memory may change, so force the UI to reload all variables
        this.sendEvent(new InvalidatedEvent(["variables"]));
    }

    protected override async disassembleRequest(response: DebugProtocol.DisassembleResponse, args: DebugProtocol.DisassembleArguments, _request?: DebugProtocol.Request) {
        await this.tryWithServices(response, async services => {
            const instructions = await services.disassemblyService.fetchDisassembly(args.memoryReference, args.instructionCount, args.offset, args.instructionOffset);
            response.body = {
                instructions,
            };
        });

        this.sendResponse(response);
    }

    protected override completionsRequest(response: DebugProtocol.CompletionsResponse, _args: DebugProtocol.CompletionsArguments) {
        const targets: DebugProtocol.CompletionItem[] = this.consoleCommandRegistry.commandNames.map(name => {
            return { label: name, type: "property" };
        });
        response.body = {
            targets: targets
        };
        response.success = true;
        this.sendResponse(response);
    }

    protected override async readMemoryRequest(response: DebugProtocol.ReadMemoryResponse, args: DebugProtocol.ReadMemoryArguments) {
        await this.tryWithServices(response, async services => {
            const result = await services.memoryService.readMemory(args.memoryReference.replace("'", ""), args.offset ?? 0, args.count);
            response.body = {
                address: "0x" + result.addr.toOctetString(),
                data: result.data,
                unreadableBytes: args.count - result.count,
            };
        });
        this.sendResponse(response);
    }
    protected override async writeMemoryRequest(response: DebugProtocol.WriteMemoryResponse, args: DebugProtocol.WriteMemoryArguments) {
        await this.tryWithServices(response, async services => {
            const bytesWritten = await services.memoryService.writeMemory(args.memoryReference.replace("'", ""), args.offset ?? 0, args.data);
            response.body = {
                bytesWritten: bytesWritten,
                offset: 0,
            };
        });
        this.sendResponse(response);
        // This memory may be used by a variable, so refresh all variables
        this.sendEvent(new InvalidatedEvent(["variables"]));
    }

    protected override async customRequest(command: string, response: DebugProtocol.Response, args: unknown) {
        if (this.customRequestRegistry.hasCommand(command)) {
            try {
                const result = await this.customRequestRegistry.runCommand(command, args);
                response.body = result;
            } catch (e) {
                response.success = false;
                response.message = e instanceof Error ? e.message : undefined;
            }
        } else {
            response.success = false;
        }
        this.sendResponse(response);
    }

    private async endSession() {
        await this.teardown.disposeAll();
    }

    /**
     * Performs some standard error handling around a DAP request.
     * Most request handling should be wrapped with this method to check that the 'services' member has been initialized
     * (i.e. that we are in a launched session) and to handle exceptions gracefully.
     * @param response The response to modify with the request results (in case an error is thrown)
     * @param fun The function to run to handle the request
     */
    private async tryWithServices(response: DebugProtocol.Response, fun: (services: NonNullable<CSpyDebugSession["services"]>) => void | Promise<void>) {
        try {
            if (this.services === undefined) {
                throw new Error("Not yet initialized, send a launch request first");
            }
            await fun(this.services);
        } catch (e) {
            response.success = false;
            // Usually the backend threw a CSpyException, so let's put some effort
            // into making these look nice.
            if (e instanceof CSpyException) {
                if (e.message) {
                    response.message = e.message;
                } else if (e.code === DcResultConstant.kDcUnavailable) {
                    response.message = "<unavailable>";
                } else {
                    response.message = `Error: ${DcResultConstant[e.code]?.substring(3)}, method: ${e.method}, culprit: ${e.culprit}`;
                }
                logger.error(response.message);
            } else if (typeof e === "string" || e instanceof Error) {
                response.message = e.toString();
                logger.error(e.toString());
            }
        }
    }

    /**
     * Helper for sending a stoppedEvent with the 'allThreadsStopped' flag. It hasn't made it into the node debug
     * adapter library yet, so we can't simply use 'new StoppedEvent()'.
     */
    private sendStoppedEvent(threadId: number, reason: string, allThreadsStopped: boolean) {
        const eventBody: DebugProtocol.StoppedEvent["body"] = {
            reason,
            threadId,
            allThreadsStopped,
        };
        this.sendEvent(new Event("stopped", eventBody));
    }
}<|MERGE_RESOLUTION|>--- conflicted
+++ resolved
@@ -40,7 +40,6 @@
 import { BreakpointTypeProtocolExtension } from "./breakpoints/breakpointTypeProtocolExtension";
 import { WorkbenchFeatures} from "iar-vsc-common/workbenchfeatureregistry";
 import { ThriftServiceRegistryProcess } from "iar-vsc-common/thrift/thriftServiceRegistryProcess";
-import { listwindowManager } from "../extension";
 
 
 /**
@@ -51,11 +50,7 @@
  * and this interface should always match that schema.
  */
 export interface CSpyLaunchRequestArguments extends DebugProtocol.LaunchRequestArguments {
-<<<<<<< HEAD
-    /** The current debug session id*/
-=======
     /** The current debug session id. ADDED BY VSCODE -> DO NOT SET*/
->>>>>>> 06e153ad
     __sessionId?: string
     /** The name of the target in lower case (e.g. arm) */
     target: string;
@@ -376,21 +371,10 @@
                 multicoreExtension = new MulticoreProtocolExtension(args.multicoreLockstepModeEnabled ?? true, this.customRequestRegistry);
             }
 
-<<<<<<< HEAD
-
-=======
->>>>>>> 06e153ad
             // -- Launch all the listwindows --
             // This needs to be done before starting the target to avoid
             // any collisions with the state of the core when setting up
             // the listwindows.
-<<<<<<< HEAD
-            if (listwindowManager) {
-                await listwindowManager.connect(
-                    args.__sessionId as string,
-                    cspyProcess.serviceRegistry,
-                );
-=======
 
             // Register a callback to the listwindow setup completion.
             if (args.__sessionId !== undefined) {
@@ -407,7 +391,6 @@
                     new Event(CustomEvent.Names.LISTWINDOWS_REQUESTED, body),
                 );
                 await this.listwindowsDone.wait();
->>>>>>> 06e153ad
             }
 
             // -- Store everything needed to be able to handle requests --
